"""
These settings act as the default (base) settings for the Sentry-provided web-server
"""

from __future__ import annotations

import os
import os.path
import platform
import re
import socket
import sys
import tempfile
from collections.abc import Callable, Mapping, MutableSequence
from datetime import datetime, timedelta
from typing import Any, Final, Union, overload
from urllib.parse import urlparse

import sentry
from sentry.conf.api_pagination_allowlist_do_not_modify import (
    SENTRY_API_PAGINATION_ALLOWLIST_DO_NOT_MODIFY,
)
from sentry.conf.types.kafka_definition import ConsumerDefinition
from sentry.conf.types.logging_config import LoggingConfig
from sentry.conf.types.role_dict import RoleDict
from sentry.conf.types.sdk_config import ServerSdkConfig
from sentry.utils import json  # NOQA (used in getsentry config)
from sentry.utils.celery import crontab_with_minute_jitter
from sentry.utils.types import Type, type_from_value


def gettext_noop(s: str) -> str:
    return s


socket.setdefaulttimeout(5)


_EnvTypes = Union[str, float, int, list, dict]


@overload
def env(key: str) -> str:
    ...


@overload
def env(key: str, default: _EnvTypes, type: Type | None = None) -> _EnvTypes:
    ...


def env(
    key: str,
    default: str | _EnvTypes = "",
    type: Type | None = None,
) -> _EnvTypes:
    """
    Extract an environment variable for use in configuration

    :param key: The environment variable to be extracted.
    :param default: The value to be returned if `key` is not found.
    :param type: The type of the returned object (defaults to the type of `default`).
       Type parsers must come from sentry.utils.types and not python stdlib.
    :return: The environment variable if it exists, else `default`.
    """

    # First check an internal cache, so we can `pop` multiple times
    # without actually losing the value.
    try:
        rv = _env_cache[key]
    except KeyError:
        if "SENTRY_RUNNING_UWSGI" in os.environ:
            # We do this so when the process forks off into uwsgi
            # we want to actually be popping off values. This is so that
            # at runtime, the variables aren't actually available.
            fn: Callable[[str], str] = os.environ.pop
        else:
            fn = os.environ.__getitem__

        try:
            rv = fn(key)
            _env_cache[key] = rv
        except KeyError:
            rv = default

    if type is None:
        type = type_from_value(default)

    return type(rv)


_env_cache: dict[str, object] = {}

ENVIRONMENT = os.environ.get("SENTRY_ENVIRONMENT", "production")

NO_SPOTLIGHT = os.environ.get("NO_SPOTLIGHT", False)

IS_DEV = ENVIRONMENT == "development"

DEBUG = IS_DEV
# override the settings dumped in the debug view
DEFAULT_EXCEPTION_REPORTER_FILTER = (
    "sentry.debug.utils.exception_reporter_filter.NoSettingsExceptionReporterFilter"
)

ENFORCE_PAGINATION = True if DEBUG else False

ADMINS = ()

# Hosts that are considered in the same network (including VPNs).
INTERNAL_IPS = ()

# List of IP subnets which should not be accessible
SENTRY_DISALLOWED_IPS = ()

# When resolving DNS for external sources (source map fetching, webhooks, etc),
# ensure that domains are fully resolved first to avoid poking internal
# search domains.
SENTRY_ENSURE_FQDN = False

# XXX [!!]: When adding a new key here BE SURE to configure it in getsentry, as
#           it can not be `default`. The default cluster in sentry.io
#           production is NOT a true redis cluster and WILL error in prod.
SENTRY_DYNAMIC_SAMPLING_RULES_REDIS_CLUSTER = "default"
SENTRY_INCIDENT_RULES_REDIS_CLUSTER = "default"
SENTRY_RATE_LIMIT_REDIS_CLUSTER = "default"
SENTRY_RULE_TASK_REDIS_CLUSTER = "default"
SENTRY_TRANSACTION_NAMES_REDIS_CLUSTER = "default"
SENTRY_WEBHOOK_LOG_REDIS_CLUSTER = "default"
SENTRY_ARTIFACT_BUNDLES_INDEXING_REDIS_CLUSTER = "default"
SENTRY_INTEGRATION_ERROR_LOG_REDIS_CLUSTER = "default"
SENTRY_DEBUG_FILES_REDIS_CLUSTER = "default"
SENTRY_MONITORS_REDIS_CLUSTER = "default"
SENTRY_STATISTICAL_DETECTORS_REDIS_CLUSTER = "default"
SENTRY_METRIC_META_REDIS_CLUSTER = "default"
SENTRY_ESCALATION_THRESHOLDS_REDIS_CLUSTER = "default"
SENTRY_SPAN_BUFFER_CLUSTER = "default"
SENTRY_ASSEMBLE_CLUSTER = "default"
SENTRY_UPTIME_DETECTOR_CLUSTER = "default"

# Hosts that are allowed to use system token authentication.
# http://en.wikipedia.org/wiki/Reserved_IP_addresses
INTERNAL_SYSTEM_IPS = (
    "0.0.0.0/8",
    "10.0.0.0/8",
    "100.64.0.0/10",
    "127.0.0.0/8",
    "169.254.0.0/16",
    "172.16.0.0/12",
    "192.0.0.0/29",
    "192.0.2.0/24",
    "192.88.99.0/24",
    "192.168.0.0/16",
    "198.18.0.0/15",
    "198.51.100.0/24",
    "224.0.0.0/4",
    "240.0.0.0/4",
    "255.255.255.255/32",
)

MANAGERS = ADMINS

APPEND_SLASH = True

PROJECT_ROOT = os.path.normpath(os.path.join(os.path.dirname(__file__), os.pardir))

CONF_DIR = os.path.abspath(os.path.dirname(__file__))

# XXX(dcramer): handle case when we've installed from source vs just running
# this straight out of the repository
if "site-packages" in __file__:
    NODE_MODULES_ROOT = os.path.join(PROJECT_ROOT, "node_modules")
else:
    NODE_MODULES_ROOT = os.path.join(PROJECT_ROOT, os.pardir, os.pardir, "node_modules")

NODE_MODULES_ROOT = os.path.normpath(NODE_MODULES_ROOT)

DEVSERVICES_CONFIG_DIR = os.path.normpath(
    os.path.join(PROJECT_ROOT, os.pardir, os.pardir, "config")
)

SENTRY_DISTRIBUTED_CLICKHOUSE_TABLES = False

RELAY_CONFIG_DIR = os.path.join(DEVSERVICES_CONFIG_DIR, "relay")

SYMBOLICATOR_CONFIG_DIR = os.path.join(DEVSERVICES_CONFIG_DIR, "symbolicator")

# XXX(epurkhiser): The generated chartucterie config.js file will be stored
# here. This directory may not exist until that file is generated.
CHARTCUTERIE_CONFIG_DIR = os.path.join(DEVSERVICES_CONFIG_DIR, "chartcuterie")

sys.path.insert(0, os.path.normpath(os.path.join(PROJECT_ROOT, os.pardir)))

DATABASES = {
    "default": {
        "ENGINE": "sentry.db.postgres",
        "NAME": "sentry",
        "USER": "postgres",
        "PASSWORD": "",
        "HOST": "127.0.0.1",
        "PORT": "",
        "AUTOCOMMIT": True,
        "ATOMIC_REQUESTS": False,
    }
}

if "DATABASE_URL" in os.environ:
    url = urlparse(os.environ["DATABASE_URL"])

    # Update with environment configuration.
    DATABASES["default"].update(
        {
            "NAME": url.path[1:],
            "USER": url.username,
            "PASSWORD": url.password,
            "HOST": url.hostname,
            "PORT": url.port,
        }
    )


# This should always be UTC.
TIME_ZONE = "UTC"

# Language code for this installation. All choices can be found here:
# http://www.i18nguy.com/unicode/language-identifiers.html
LANGUAGE_CODE = "en-us"

LANGUAGES: tuple[tuple[str, str], ...] = (
    ("af", gettext_noop("Afrikaans")),
    ("ar", gettext_noop("Arabic")),
    ("az", gettext_noop("Azerbaijani")),
    ("bg", gettext_noop("Bulgarian")),
    ("be", gettext_noop("Belarusian")),
    ("bn", gettext_noop("Bengali")),
    ("br", gettext_noop("Breton")),
    ("bs", gettext_noop("Bosnian")),
    ("ca", gettext_noop("Catalan")),
    ("cs", gettext_noop("Czech")),
    ("cy", gettext_noop("Welsh")),
    ("da", gettext_noop("Danish")),
    ("de", gettext_noop("German")),
    ("el", gettext_noop("Greek")),
    ("en", gettext_noop("English")),
    ("eo", gettext_noop("Esperanto")),
    ("es", gettext_noop("Spanish")),
    ("et", gettext_noop("Estonian")),
    ("eu", gettext_noop("Basque")),
    ("fa", gettext_noop("Persian")),
    ("fi", gettext_noop("Finnish")),
    ("fr", gettext_noop("French")),
    ("ga", gettext_noop("Irish")),
    ("gl", gettext_noop("Galician")),
    ("he", gettext_noop("Hebrew")),
    ("hi", gettext_noop("Hindi")),
    ("hr", gettext_noop("Croatian")),
    ("hu", gettext_noop("Hungarian")),
    ("ia", gettext_noop("Interlingua")),
    ("id", gettext_noop("Indonesian")),
    ("is", gettext_noop("Icelandic")),
    ("it", gettext_noop("Italian")),
    ("ja", gettext_noop("Japanese")),
    ("ka", gettext_noop("Georgian")),
    ("kk", gettext_noop("Kazakh")),
    ("km", gettext_noop("Khmer")),
    ("kn", gettext_noop("Kannada")),
    ("ko", gettext_noop("Korean")),
    ("lb", gettext_noop("Luxembourgish")),
    ("lt", gettext_noop("Lithuanian")),
    ("lv", gettext_noop("Latvian")),
    ("mk", gettext_noop("Macedonian")),
    ("ml", gettext_noop("Malayalam")),
    ("mn", gettext_noop("Mongolian")),
    ("my", gettext_noop("Burmese")),
    ("nb", gettext_noop("Norwegian Bokmal")),
    ("ne", gettext_noop("Nepali")),
    ("nl", gettext_noop("Dutch")),
    ("nn", gettext_noop("Norwegian Nynorsk")),
    ("os", gettext_noop("Ossetic")),
    ("pa", gettext_noop("Punjabi")),
    ("pl", gettext_noop("Polish")),
    ("pt", gettext_noop("Portuguese")),
    ("pt-br", gettext_noop("Brazilian Portuguese")),
    ("ro", gettext_noop("Romanian")),
    ("ru", gettext_noop("Russian")),
    ("sk", gettext_noop("Slovak")),
    ("sl", gettext_noop("Slovenian")),
    ("sq", gettext_noop("Albanian")),
    ("sr", gettext_noop("Serbian")),
    ("sv-se", gettext_noop("Swedish")),
    ("sw", gettext_noop("Swahili")),
    ("ta", gettext_noop("Tamil")),
    ("te", gettext_noop("Telugu")),
    ("th", gettext_noop("Thai")),
    ("tr", gettext_noop("Turkish")),
    ("tt", gettext_noop("Tatar")),
    ("udm", gettext_noop("Udmurt")),
    ("uk", gettext_noop("Ukrainian")),
    ("ur", gettext_noop("Urdu")),
    ("vi", gettext_noop("Vietnamese")),
    ("zh-cn", gettext_noop("Simplified Chinese")),
    ("zh-tw", gettext_noop("Traditional Chinese")),
)

from .locale import CATALOGS

LANGUAGES = tuple((code, name) for code, name in LANGUAGES if code in CATALOGS)

SUPPORTED_LANGUAGES = frozenset(CATALOGS)

SITE_ID = 1

# If you set this to False, Django will make some optimizations so as not
# to load the internationalization machinery.
USE_I18N = True

USE_TZ = True

# CAVEAT: If you're adding a middleware that modifies a response's content,
# and appears before CommonMiddleware, you must either reorder your middleware
# so that responses aren't modified after Content-Length is set, or have the
# response modifying middleware reset the Content-Length header.
# This is because CommonMiddleware Sets the Content-Length header for non-streaming responses.
MIDDLEWARE: tuple[str, ...] = (
    "csp.middleware.CSPMiddleware",
    "sentry.middleware.flag.FlagMiddleware",
    "sentry.middleware.health.HealthCheck",
    "sentry.middleware.security.SecurityHeadersMiddleware",
    "sentry.middleware.env.SentryEnvMiddleware",
    "sentry.middleware.proxy.SetRemoteAddrFromForwardedFor",
    "sentry.middleware.stats.RequestTimingMiddleware",
    "sentry.middleware.access_log.access_log_middleware",
    "sentry.middleware.stats.ResponseCodeMiddleware",
    "sentry.middleware.subdomain.SubdomainMiddleware",
    "django.middleware.common.CommonMiddleware",
    "django.contrib.sessions.middleware.SessionMiddleware",
    "django.middleware.csrf.CsrfViewMiddleware",
    "sentry.middleware.auth.AuthenticationMiddleware",
    "sentry.middleware.integrations.IntegrationControlMiddleware",
    "sentry.hybridcloud.apigateway.middleware.ApiGatewayMiddleware",
    "sentry.middleware.customer_domain.CustomerDomainMiddleware",
    "sentry.middleware.sudo.SudoMiddleware",
    "sentry.middleware.superuser.SuperuserMiddleware",
    "sentry.middleware.staff.StaffMiddleware",
    "sentry.middleware.locale.SentryLocaleMiddleware",
    "sentry.middleware.ratelimit.RatelimitMiddleware",
    "django.contrib.messages.middleware.MessageMiddleware",
)

ROOT_URLCONF = "sentry.conf.urls"

# TODO(joshuarli): Django 1.10 introduced this option, which restricts the size of a
# request body. We have some middleware in sentry.middleware.proxy that sets the
# Content Length to max uint32 in certain cases related to minidump.
# Once relay's fully rolled out, that can be deleted.
# Until then, the safest and easiest thing to do is to disable this check
# to leave things the way they were with Django <1.9.
DATA_UPLOAD_MAX_MEMORY_SIZE = None

TEMPLATES = [
    {
        "BACKEND": "django.template.backends.django.DjangoTemplates",
        "DIRS": [os.path.join(PROJECT_ROOT, "templates")],
        "APP_DIRS": True,
        "OPTIONS": {
            "context_processors": [
                "django.contrib.auth.context_processors.auth",
                "django.contrib.messages.context_processors.messages",
                "django.template.context_processors.csrf",
                "django.template.context_processors.request",
            ]
        },
    }
]

SENTRY_OUTBOX_MODELS: Mapping[str, list[str]] = {
    "CONTROL": ["sentry.ControlOutbox"],
    "REGION": ["sentry.RegionOutbox"],
}

# Do not modify reordering
# The applications listed first in INSTALLED_APPS have precedence
INSTALLED_APPS: tuple[str, ...] = (
    "django.contrib.auth",
    "django.contrib.contenttypes",
    "django.contrib.messages",
    "django.contrib.sessions",
    "django.contrib.sites",
    "drf_spectacular",
    "crispy_forms",
    "rest_framework",
    "sentry",
    "sentry.analytics",
    "sentry.incidents.apps.Config",
    "sentry.discover",
    "sentry.analytics.events",
    "sentry.nodestore",
    "sentry.users",
    "sentry.integrations",
    "sentry.monitors",
    "sentry.uptime",
    "sentry.replays",
    "sentry.release_health",
    "sentry.search",
    "sentry.sentry_metrics",
    "sentry.sentry_metrics.indexer.postgres.apps.Config",
    "sentry.snuba",
    "sentry.lang.java.apps.Config",
    "sentry.lang.javascript.apps.Config",
    "sentry.plugins.sentry_interface_types.apps.Config",
    "sentry.plugins.sentry_urls.apps.Config",
    "sentry.plugins.sentry_useragents.apps.Config",
    "sentry.plugins.sentry_webhooks.apps.Config",
    "social_auth",
    "sudo",
    "sentry.eventstream",
    "sentry.auth.providers.google.apps.Config",
    "sentry.auth.providers.fly.apps.Config",
    "django.contrib.staticfiles",
    "sentry.issues.apps.Config",
    "sentry.feedback",
    "sentry.hybridcloud",
    "sentry.remote_subscriptions.apps.Config",
    "sentry.data_secrecy",
<<<<<<< HEAD
    "sentry.taskworker",
=======
    "sentry.workflow_engine",
>>>>>>> 001b1c3c
)

# Silence internal hints from Django's system checks
SILENCED_SYSTEM_CHECKS = (
    # Django recommends to use OneToOneField over ForeignKey(unique=True)
    # however this changes application behavior in ways that break association
    # loading
    "fields.W342",
    # We have a "catch-all" react_page_view that we only want to match on URLs
    # ending with a `/` to allow APPEND_SLASHES to kick in for the ones lacking
    # the trailing slash. This confuses the warning as the regex is `/$` which
    # looks like it starts with a slash but it doesn't.
    "urls.W002",
    # Our own AuthenticationMiddleware suffices as a replacement for
    # django.contrib.auth.middleware.AuthenticationMiddleware; both add the
    # authenticated user to the HttpRequest which is what's needed here.
    "admin.E408",
    # This is fixed in Django@7c08f26bf0439c1ed593b51b51ad847f7e262bc1.
    # It's not our problem; refer to Django issue 32260.
    "urls.E007",
)

CSP_INCLUDE_NONCE_IN = [
    "script-src",
]

CSP_DEFAULT_SRC = [
    "'none'",
]
CSP_SCRIPT_SRC = [
    "'self'",
    "'unsafe-inline'",
    "'report-sample'",
]
CSP_FONT_SRC = [
    "'self'",
    "data:",
]
CSP_CONNECT_SRC = [
    "'self'",
    "*.algolia.net",
    "*.algolianet.com",
    "*.algolia.io",
]
CSP_FRAME_ANCESTORS = [
    "'none'",
]
CSP_OBJECT_SRC = [
    "'none'",
]
CSP_WORKER_SRC = [
    "'none'",
]
CSP_BASE_URI = [
    "'none'",
]
CSP_STYLE_SRC = [
    "'unsafe-inline'",
    "*",  # required for replays
]
CSP_IMG_SRC = [
    "blob:",
    "data:",
    "*",  # required for replays
]
CSP_MEDIA_SRC = [
    "*",  # required for replays
]

if ENVIRONMENT == "development":
    CSP_SCRIPT_SRC += [
        "'unsafe-eval'",
    ]
    CSP_CONNECT_SRC += [
        "ws://127.0.0.1:8000",
        "http://localhost:8969/stream",
        "webpack-internal:",
    ]

# Before enforcing Content Security Policy, we recommend creating a separate
# Sentry project and collecting CSP violations in report only mode:
# https://docs.sentry.io/product/security-policy-reporting/

# Point this parameter to your Sentry installation:
# CSP_REPORT_URI = "https://example.com/api/{PROJECT_ID}/security/?sentry_key={SENTRY_KEY}"

# To enforce CSP (block violated resources), update the following parameter to False
CSP_REPORT_ONLY = True

STATIC_ROOT = os.path.realpath(os.path.join(PROJECT_ROOT, "static"))
STATIC_URL = "/_static/{version}/"
# webpack assets live at a different URL that is unversioned
# as we configure webpack to include file content based hash in the filename
STATIC_FRONTEND_APP_URL = "/_static/dist/"

# The webpack output directory
STATICFILES_DIRS = [
    os.path.join(STATIC_ROOT, "sentry", "dist"),
]

# various middleware will use this to identify resources which should not access
# cookies
ANONYMOUS_STATIC_PREFIXES = (
    "/_static/",
    "/avatar/",
    "/organization-avatar/",
    "/team-avatar/",
    "/project-avatar/",
    "/js-sdk-loader/",
)

STATICFILES_FINDERS = (
    "django.contrib.staticfiles.finders.FileSystemFinder",
    "django.contrib.staticfiles.finders.AppDirectoriesFinder",
)

ASSET_VERSION = 0

# setup a default media root to somewhere useless
MEDIA_ROOT = "/tmp/sentry-files"
MEDIA_URL = "_media/"

LOCALE_PATHS = (os.path.join(PROJECT_ROOT, "locale"),)

CSRF_FAILURE_VIEW = "sentry.web.frontend.csrf_failure.view"
CSRF_COOKIE_NAME = "sc"

# Auth configuration

from django.urls import reverse_lazy

LOGIN_REDIRECT_URL = reverse_lazy("sentry-login-redirect")
LOGIN_URL = reverse_lazy("sentry-login")

AUTHENTICATION_BACKENDS = (
    "sentry.utils.auth.EmailAuthBackend",
    # The following authentication backends are used by social auth only.
    # We don't use them for user authentication.
    "social_auth.backends.asana.AsanaBackend",
    "social_auth.backends.github.GithubBackend",
    "social_auth.backends.bitbucket.BitbucketBackend",
    "social_auth.backends.visualstudio.VisualStudioBackend",
)

AUTH_PASSWORD_VALIDATORS: list[dict[str, Any]] = [
    {"NAME": "django.contrib.auth.password_validation.UserAttributeSimilarityValidator"},
    {
        "NAME": "django.contrib.auth.password_validation.MinimumLengthValidator",
        "OPTIONS": {"min_length": 8},
    },
    {
        "NAME": "sentry.auth.password_validation.MaximumLengthValidator",
        "OPTIONS": {"max_length": 256},
    },
    {
        "NAME": "django.contrib.auth.password_validation.CommonPasswordValidator",
    },
    {
        "NAME": "django.contrib.auth.password_validation.NumericPasswordValidator",
    },
    {
        "NAME": "sentry.auth.password_validation.PwnedPasswordsValidator",
        "OPTIONS": {"threshold": 20},
    },
]

SOCIAL_AUTH_USER_MODEL = AUTH_USER_MODEL = "sentry.User"

SESSION_ENGINE = "django.contrib.sessions.backends.signed_cookies"
SESSION_COOKIE_NAME = "sentrysid"

# setting SESSION_COOKIE_SAMESITE to None below for now because
# Django's default in 2.1 now `Lax`.
# this breaks certain IDP flows where we need cookies sent to us on a redirected POST
# request, and `Lax` doesnt permit this.
# See here: https://docs.djangoproject.com/en/2.1/ref/settings/#session-cookie-samesite
SESSION_COOKIE_SAMESITE = None

BITBUCKET_CONSUMER_KEY = ""
BITBUCKET_CONSUMER_SECRET = ""

ASANA_CLIENT_ID = ""
ASANA_CLIENT_SECRET = ""

VISUALSTUDIO_APP_ID = ""
VISUALSTUDIO_APP_SECRET = ""
VISUALSTUDIO_CLIENT_SECRET = ""
VISUALSTUDIO_SCOPES = ["vso.work_write", "vso.project", "vso.code", "vso.release"]

SOCIAL_AUTH_PIPELINE = (
    "social_auth.backends.pipeline.user.get_username",
    "social_auth.backends.pipeline.social.social_auth_user",
    "social_auth.backends.pipeline.associate.associate_by_email",
    "social_auth.backends.pipeline.misc.save_status_to_session",
    "social_auth.backends.pipeline.social.associate_user",
    "social_auth.backends.pipeline.social.load_extra_data",
    "social_auth.backends.pipeline.user.update_user_details",
    "social_auth.backends.pipeline.misc.save_status_to_session",
)
SOCIAL_AUTH_REVOKE_TOKENS_ON_DISCONNECT = True
SOCIAL_AUTH_LOGIN_REDIRECT_URL = "/account/settings/identities/"
SOCIAL_AUTH_ASSOCIATE_ERROR_URL = SOCIAL_AUTH_LOGIN_REDIRECT_URL

INITIAL_CUSTOM_USER_MIGRATION = "0108_fix_user"

# Auth engines and the settings required for them to be listed
AUTH_PROVIDERS = {
    "github": ("GITHUB_APP_ID", "GITHUB_API_SECRET"),
    "bitbucket": ("BITBUCKET_CONSUMER_KEY", "BITBUCKET_CONSUMER_SECRET"),
    "asana": ("ASANA_CLIENT_ID", "ASANA_CLIENT_SECRET"),
    "visualstudio": (
        "VISUALSTUDIO_APP_ID",
        "VISUALSTUDIO_APP_SECRET",
        "VISUALSTUDIO_CLIENT_SECRET",
    ),
}

AUTH_PROVIDER_LABELS = {
    "github": "GitHub",
    "bitbucket": "Bitbucket",
    "asana": "Asana",
    "visualstudio": "Visual Studio",
}

import random


def SOCIAL_AUTH_DEFAULT_USERNAME() -> str:
    return random.choice(["Darth Vader", "Obi-Wan Kenobi", "R2-D2", "C-3PO", "Yoda"])


SOCIAL_AUTH_PROTECTED_USER_FIELDS = ["email"]
SOCIAL_AUTH_FORCE_POST_DISCONNECT = True

# Hybrid cloud multi-silo configuration #

# Defined by `sentry devserver` to enable siloed local development
SILO_DEVSERVER = os.environ.get("SENTRY_SILO_DEVSERVER", False)

# Which silo this instance runs as (CONTROL|REGION|MONOLITH|None) are the expected values
SILO_MODE = os.environ.get("SENTRY_SILO_MODE", None)

# If this instance is a region silo, which region is it running in?
SENTRY_REGION = os.environ.get("SENTRY_REGION", None)

# Returns the customer single tenant ID.
CUSTOMER_ID = os.environ.get("CUSTOMER_ID", None)

# List of the available regions, or a JSON string
# that is parsed.
SENTRY_REGION_CONFIG: Any = ()

# Shared secret used to sign cross-region RPC requests.
RPC_SHARED_SECRET: list[str] | None = None

# Timeout for RPC requests between regions
RPC_TIMEOUT = 5.0

# TODO: Replace both of these secrets with mutual TLS and simplify our rpc channels.
# Shared secret used to sign cross-region RPC requests from the seer microservice.
SEER_RPC_SHARED_SECRET: list[str] | None = None
# Shared secret used to sign cross-region RPC requests to the seer microservice.
SEER_API_SHARED_SECRET: str = ""

# The protocol, host and port for control silo
# Usecases include sending requests to the Integration Proxy Endpoint and RPC requests.
SENTRY_CONTROL_ADDRESS: str | None = os.environ.get("SENTRY_CONTROL_ADDRESS", None)

# Fallback region name for monolith deployments
# This region name is also used by the ApiGateway to proxy org-less region
# requests.
SENTRY_MONOLITH_REGION: str = "--monolith--"

# The key used for generating or verifying the HMAC signature for Integration Proxy Endpoint requests.
SENTRY_SUBNET_SECRET = os.environ.get("SENTRY_SUBNET_SECRET", None)


# Queue configuration
from kombu import Exchange, Queue

BROKER_URL = "redis://127.0.0.1:6379"
BROKER_TRANSPORT_OPTIONS: dict[str, int] = {}

# Ensure workers run async by default
# in Development you might want them to run in-process
# though it would cause timeouts/recursions in some cases
CELERY_ALWAYS_EAGER = False

# Complain about bad use of pickle.  See sentry.celery.SentryTask.apply_async for how
# this works.
CELERY_COMPLAIN_ABOUT_BAD_USE_OF_PICKLE = False

# We use the old task protocol because during benchmarking we noticed that it's faster
# than the new protocol. If we ever need to bump this it should be fine, there were no
# compatibility issues, just need to run benchmarks and do some tests to make sure
# things run ok.
CELERY_TASK_PROTOCOL = 1
CELERY_EAGER_PROPAGATES_EXCEPTIONS = True
CELERY_IGNORE_RESULT = True
CELERY_SEND_EVENTS = False
CELERY_RESULT_BACKEND = None
CELERY_TASK_RESULT_EXPIRES = 1
CELERY_DISABLE_RATE_LIMITS = True
CELERY_DEFAULT_QUEUE = "default"
CELERY_DEFAULT_EXCHANGE = "default"
CELERY_DEFAULT_EXCHANGE_TYPE = "direct"
CELERY_DEFAULT_ROUTING_KEY = "default"
CELERY_CREATE_MISSING_QUEUES = True
CELERY_REDIRECT_STDOUTS = False
CELERYD_HIJACK_ROOT_LOGGER = False
CELERY_TASK_SERIALIZER = "pickle"
CELERY_RESULT_SERIALIZER = "pickle"
CELERY_ACCEPT_CONTENT = {"pickle"}
CELERY_IMPORTS = (
    "sentry.data_export.tasks",
    "sentry.discover.tasks",
    "sentry.deletions.tasks.groups",
    "sentry.deletions.tasks.scheduled",
    "sentry.deletions.tasks.hybrid_cloud",
    "sentry.hybridcloud.tasks.deliver_webhooks",
    "sentry.hybridcloud.tasks.backfill_outboxes",
    "sentry.hybridcloud.tasks.deliver_from_outbox",
    "sentry.incidents.tasks",
    "sentry.integrations.github.tasks",
    "sentry.integrations.github.tasks.pr_comment",
    "sentry.integrations.jira.tasks",
    "sentry.integrations.opsgenie.tasks",
    "sentry.snuba.tasks",
    "sentry.replays.tasks",
    "sentry.monitors.tasks.clock_pulse",
    "sentry.monitors.tasks.detect_broken_monitor_envs",
    # TODO(@anonrig): Remove this when AppStore integration is removed.
    "sentry.tasks.app_store_connect",
    "sentry.tasks.assemble",
    "sentry.tasks.auth",
    "sentry.tasks.auto_remove_inbox",
    "sentry.tasks.auto_resolve_issues",
    "sentry.tasks.embeddings_grouping.backfill_seer_grouping_records_for_project",
    "sentry.tasks.beacon",
    "sentry.tasks.check_auth",
    "sentry.tasks.check_new_issue_threshold_met",
    "sentry.tasks.clear_expired_snoozes",
    "sentry.tasks.clear_expired_rulesnoozes",
    "sentry.tasks.codeowners.code_owners_auto_sync",
    "sentry.tasks.codeowners.update_code_owners_schema",
    "sentry.tasks.collect_project_platforms",
    "sentry.tasks.commits",
    "sentry.tasks.commit_context",
    "sentry.tasks.digests",
    "sentry.tasks.email",
    "sentry.tasks.files",
    "sentry.tasks.groupowner",
    "sentry.tasks.merge",
    "sentry.tasks.options",
    "sentry.tasks.ping",
    "sentry.tasks.post_process",
    "sentry.tasks.process_buffer",
    "sentry.tasks.relay",
    "sentry.tasks.release_registry",
    "sentry.tasks.relocation",
    "sentry.tasks.summaries.weekly_reports",
    "sentry.tasks.summaries.daily_summary",
    "sentry.tasks.reprocessing2",
    "sentry.tasks.sentry_apps",
    "sentry.tasks.servicehooks",
    "sentry.tasks.store",
    "sentry.tasks.symbolication",
    "sentry.tasks.unmerge",
    "sentry.tasks.update_user_reports",
    "sentry.tasks.user_report",
    "sentry.profiles.task",
    "sentry.release_health.tasks",
    "sentry.rules.processing.delayed_processing",
    "sentry.dynamic_sampling.tasks.boost_low_volume_projects",
    "sentry.dynamic_sampling.tasks.boost_low_volume_transactions",
    "sentry.dynamic_sampling.tasks.recalibrate_orgs",
    "sentry.dynamic_sampling.tasks.sliding_window_org",
    "sentry.dynamic_sampling.tasks.utils",
    "sentry.dynamic_sampling.tasks.custom_rule_notifications",
    "sentry.tasks.derive_code_mappings",
    "sentry.ingest.transaction_clusterer.tasks",
    "sentry.tasks.auto_enable_codecov",
    "sentry.tasks.weekly_escalating_forecast",
    "sentry.tasks.auto_ongoing_issues",
    "sentry.tasks.check_am2_compatibility",
    "sentry.tasks.statistical_detectors",
    "sentry.debug_files.tasks",
    "sentry.tasks.on_demand_metrics",
    "sentry.middleware.integrations.tasks",
    "sentry.replays.usecases.ingest.issue_creation",
    "sentry.integrations.slack.tasks",
    "sentry.uptime.detectors.tasks",
    "sentry.uptime.subscriptions.tasks",
    "sentry.integrations.vsts.tasks",
    "sentry.integrations.vsts.tasks.kickoff_subscription_check",
    "sentry.integrations.tasks",
)

default_exchange = Exchange("default", type="direct")
control_exchange = default_exchange

if SILO_DEVSERVER:
    control_exchange = Exchange("control", type="direct")


CELERY_QUEUES_CONTROL = [
    Queue("app_platform.control", routing_key="app_platform.control", exchange=control_exchange),
    Queue("auth.control", routing_key="auth.control", exchange=control_exchange),
    Queue("cleanup.control", routing_key="cleanup.control", exchange=control_exchange),
    Queue("email.control", routing_key="email.control", exchange=control_exchange),
    Queue("integrations.control", routing_key="integrations.control", exchange=control_exchange),
    Queue("files.delete.control", routing_key="files.delete.control", exchange=control_exchange),
    Queue(
        "hybrid_cloud.control_repair",
        routing_key="hybrid_cloud.control_repair",
        exchange=control_exchange,
    ),
    Queue("options.control", routing_key="options.control", exchange=control_exchange),
    Queue("outbox.control", routing_key="outbox.control", exchange=control_exchange),
    Queue("webhook.control", routing_key="webhook.control", exchange=control_exchange),
]

CELERY_ISSUE_STATES_QUEUE = Queue(
    "auto_transition_issue_states", routing_key="auto_transition_issue_states"
)

CELERY_QUEUES_REGION = [
    Queue("activity.notify", routing_key="activity.notify"),
    Queue("auth", routing_key="auth"),
    Queue("alerts", routing_key="alerts"),
    Queue("app_platform", routing_key="app_platform"),
    # TODO(@anonrig): Remove this when all AppStore connect data is removed.
    Queue("appstoreconnect", routing_key="sentry.tasks.app_store_connect.#"),
    Queue("assemble", routing_key="assemble"),
    Queue("backfill_seer_grouping_records", routing_key="backfill_seer_grouping_records"),
    Queue("buffers.process_pending", routing_key="buffers.process_pending"),
    Queue("buffers.process_pending_batch", routing_key="buffers.process_pending_batch"),
    Queue("buffers.incr", routing_key="buffers.incr"),
    Queue("cleanup", routing_key="cleanup"),
    Queue("code_owners", routing_key="code_owners"),
    Queue("commits", routing_key="commits"),
    Queue("data_export", routing_key="data_export"),
    Queue("default", routing_key="default"),
    Queue("delayed_rules", routing_key="delayed_rules"),
    Queue(
        "delete_seer_grouping_records_by_hash", routing_key="delete_seer_grouping_records_by_hash"
    ),
    Queue("digests.delivery", routing_key="digests.delivery"),
    Queue("digests.scheduling", routing_key="digests.scheduling"),
    Queue("email", routing_key="email"),
    Queue("email.inbound", routing_key="email.inbound"),
    Queue("events.preprocess_event", routing_key="events.preprocess_event"),
    Queue("events.process_event", routing_key="events.process_event"),
    Queue(
        "events.reprocessing.preprocess_event", routing_key="events.reprocessing.preprocess_event"
    ),
    Queue("events.reprocessing.process_event", routing_key="events.reprocessing.process_event"),
    Queue(
        "events.reprocessing.symbolicate_event", routing_key="events.reprocessing.symbolicate_event"
    ),
    Queue(
        "events.reprocessing.symbolicate_event_low_priority",
        routing_key="events.reprocessing.symbolicate_event_low_priority",
    ),
    Queue("events.save_event", routing_key="events.save_event"),
    Queue("events.save_event_highcpu", routing_key="events.save_event_highcpu"),
    Queue("events.save_event_transaction", routing_key="events.save_event_transaction"),
    Queue("events.save_event_attachments", routing_key="events.save_event_attachments"),
    Queue("events.symbolicate_event", routing_key="events.symbolicate_event"),
    Queue(
        "events.symbolicate_event_low_priority", routing_key="events.symbolicate_event_low_priority"
    ),
    Queue("events.symbolicate_js_event", routing_key="events.symbolicate_js_event"),
    Queue(
        "events.symbolicate_js_event_low_priority",
        routing_key="events.symbolicate_js_event_low_priority",
    ),
    Queue("events.symbolicate_jvm_event", routing_key="events.symbolicate_jvm_event"),
    Queue(
        "events.symbolicate_jvm_event_low_priority",
        routing_key="events.symbolicate_jvm_event_low_priority",
    ),
    Queue("files.copy", routing_key="files.copy"),
    Queue("files.delete", routing_key="files.delete"),
    Queue(
        "group_owners.process_suspect_commits", routing_key="group_owners.process_suspect_commits"
    ),
    Queue("group_owners.process_commit_context", routing_key="group_owners.process_commit_context"),
    Queue("integrations", routing_key="integrations"),
    Queue(
        "releasemonitor",
        routing_key="releasemonitor",
    ),
    Queue(
        "dynamicsampling",
        routing_key="dynamicsampling",
    ),
    Queue("incidents", routing_key="incidents"),
    Queue("incident_snapshots", routing_key="incident_snapshots"),
    Queue("incidents", routing_key="incidents"),
    Queue("merge", routing_key="merge"),
    Queue("notifications", routing_key="notifications"),
    Queue("options", routing_key="options"),
    Queue("outbox", routing_key="outbox"),
    Queue("post_process_errors", routing_key="post_process_errors"),
    Queue("post_process_issue_platform", routing_key="post_process_issue_platform"),
    Queue("post_process_transactions", routing_key="post_process_transactions"),
    Queue("relay_config", routing_key="relay_config"),
    Queue("relay_config_bulk", routing_key="relay_config_bulk"),
    Queue("reports.deliver", routing_key="reports.deliver"),
    Queue("reports.prepare", routing_key="reports.prepare"),
    Queue("search", routing_key="search"),
    Queue("sentry_metrics.indexer", routing_key="sentry_metrics.indexer"),
    Queue("similarity.index", routing_key="similarity.index"),
    Queue("sleep", routing_key="sleep"),
    Queue("stats", routing_key="stats"),
    Queue("subscriptions", routing_key="subscriptions"),
    Queue("unmerge", routing_key="unmerge"),
    Queue("update", routing_key="update"),
    Queue("uptime", routing_key="uptime"),
    Queue("profiles.process", routing_key="profiles.process"),
    Queue("replays.ingest_replay", routing_key="replays.ingest_replay"),
    Queue("replays.delete_replay", routing_key="replays.delete_replay"),
    Queue("counters-0", routing_key="counters-0"),
    Queue("triggers-0", routing_key="triggers-0"),
    Queue("derive_code_mappings", routing_key="derive_code_mappings"),
    Queue("transactions.name_clusterer", routing_key="transactions.name_clusterer"),
    Queue("auto_enable_codecov", routing_key="auto_enable_codecov"),
    Queue("weekly_escalating_forecast", routing_key="weekly_escalating_forecast"),
    Queue("relocation", routing_key="relocation"),
    Queue("performance.statistical_detector", routing_key="performance.statistical_detector"),
    Queue("profiling.statistical_detector", routing_key="profiling.statistical_detector"),
    CELERY_ISSUE_STATES_QUEUE,
    Queue("nudge.invite_missing_org_members", routing_key="invite_missing_org_members"),
    Queue("auto_resolve_issues", routing_key="auto_resolve_issues"),
    Queue("on_demand_metrics", routing_key="on_demand_metrics"),
    Queue("check_new_issue_threshold_met", routing_key="check_new_issue_threshold_met"),
    Queue("integrations_slack_activity_notify", routing_key="integrations_slack_activity_notify"),
]

from celery.schedules import crontab

# Only tasks that work with users/integrations and shared subsystems
# are run in control silo.
CELERYBEAT_SCHEDULE_CONTROL = {
    "check-auth": {
        "task": "sentry.tasks.check_auth",
        # Run every 1 minute
        "schedule": crontab(minute="*/1"),
        "options": {"expires": 60, "queue": "auth.control"},
    },
    "sync-options-control": {
        "task": "sentry.tasks.options.sync_options_control",
        # Run every 10 seconds
        "schedule": timedelta(seconds=10),
        "options": {"expires": 10, "queue": "options.control"},
    },
    "deliver-from-outbox-control": {
        "task": "sentry.tasks.enqueue_outbox_jobs_control",
        # Run every 10 seconds to keep consistency times low
        "schedule": timedelta(seconds=10),
        "options": {"expires": 60, "queue": "outbox.control"},
    },
    "schedule-deletions-control": {
        "task": "sentry.tasks.deletion.run_scheduled_deletions_control",
        # Run every 15 minutes
        "schedule": crontab(minute="*/15"),
        "options": {"expires": 60 * 25, "queue": "cleanup.control"},
    },
    "reattempt-deletions-control": {
        "task": "sentry.tasks.deletion.reattempt_deletions_control",
        # 03:00 PDT, 07:00 EDT, 10:00 UTC
        "schedule": crontab(hour="10", minute="0"),
        "options": {"expires": 60 * 25, "queue": "cleanup.control"},
    },
    "schedule-hybrid-cloud-foreign-key-jobs-control": {
        "task": "sentry.tasks.deletion.hybrid_cloud.schedule_hybrid_cloud_foreign_key_jobs_control",
        # Run every 15 minutes
        "schedule": crontab(minute="*/15"),
        "options": {"queue": "cleanup.control"},
    },
    "schedule-vsts-integration-subscription-check": {
        "task": "sentry.integrations.vsts.tasks.kickoff_vsts_subscription_check",
        # Run every 6 hours
        "schedule": crontab_with_minute_jitter(hour="*/6"),
        "options": {"expires": 60 * 25, "queue": "integrations.control"},
    },
    "deliver-webhooks-control": {
        "task": "sentry.hybridcloud.tasks.deliver_webhooks.schedule_webhook_delivery",
        # Run every 10 seconds as integration webhooks are delivered by this task
        "schedule": timedelta(seconds=10),
        "options": {"expires": 60, "queue": "webhook.control"},
    },
}

# Most tasks run in the regions
CELERYBEAT_SCHEDULE_REGION = {
    "send-beacon": {
        "task": "sentry.tasks.send_beacon",
        # Run every 1 hour
        "schedule": crontab(minute="0", hour="*/1"),
        "options": {"expires": 3600},
    },
    "send-ping": {
        "task": "sentry.tasks.send_ping",
        # Run every 1 minute
        "schedule": crontab(minute="*/1"),
        "options": {"expires": 60},
    },
    "flush-buffers": {
        "task": "sentry.tasks.process_buffer.process_pending",
        # Run every 10 seconds
        "schedule": timedelta(seconds=10),
        "options": {"expires": 10, "queue": "buffers.process_pending"},
    },
    "flush-buffers-batch": {
        "task": "sentry.tasks.process_buffer.process_pending_batch",
        # Run every 1 minute
        "schedule": crontab(minute="*/1"),
        "options": {"expires": 10, "queue": "buffers.process_pending_batch"},
    },
    "sync-options": {
        "task": "sentry.tasks.options.sync_options",
        # Run every 10 seconds
        "schedule": timedelta(seconds=10),
        "options": {"expires": 10, "queue": "options"},
    },
    "schedule-digests": {
        "task": "sentry.tasks.digests.schedule_digests",
        # Run every 30 seconds
        "schedule": timedelta(seconds=30),
        "options": {"expires": 30},
    },
    "monitors-clock-pulse": {
        "task": "sentry.monitors.tasks.clock_pulse",
        # Run every 1 minute
        "schedule": crontab(minute="*/1"),
        "options": {"expires": 60},
    },
    "monitors-detect-broken-monitor-envs": {
        "task": "sentry.monitors.tasks.detect_broken_monitor_envs",
        # 8:00 PDT, 11:00 EDT, 15:00 UTC
        "schedule": crontab(minute="0", hour="15", day_of_week="mon-fri"),
        "options": {"expires": 15 * 60},
    },
    "clear-expired-snoozes": {
        "task": "sentry.tasks.clear_expired_snoozes",
        # Run every 5 minutes
        "schedule": crontab(minute="*/5"),
        "options": {"expires": 300},
    },
    "clear-expired-rulesnoozes": {
        "task": "sentry.tasks.clear_expired_rulesnoozes",
        # Run every 5 minutes
        "schedule": crontab(minute="*/5"),
        "options": {"expires": 300},
    },
    "collect-project-platforms": {
        "task": "sentry.tasks.collect_project_platforms",
        # Run every 3 hours
        "schedule": crontab_with_minute_jitter(hour=3),
        "options": {"expires": 3600 * 24},
    },
    "deliver-from-outbox": {
        "task": "sentry.tasks.enqueue_outbox_jobs",
        # Run every 1 minute
        "schedule": crontab(minute="*/1"),
        "options": {"expires": 30},
    },
    "update-user-reports": {
        "task": "sentry.tasks.update_user_reports",
        # Run every 15 minutes
        "schedule": crontab(minute="*/15"),
        "options": {"expires": 300},
    },
    "schedule-auto-resolution": {
        "task": "sentry.tasks.schedule_auto_resolution",
        # Run every 15 minutes
        "schedule": crontab(minute="*/10"),
        "options": {"expires": 60 * 25},
    },
    "auto-remove-inbox": {
        "task": "sentry.tasks.auto_remove_inbox",
        # Run every 15 minutes
        "schedule": crontab(minute="*/15"),
        "options": {"expires": 60 * 25},
    },
    "schedule-deletions": {
        "task": "sentry.tasks.deletion.run_scheduled_deletions",
        # Run every 15 minutes
        "schedule": crontab(minute="*/15"),
        "options": {"expires": 60 * 25},
    },
    "reattempt-deletions": {
        "task": "sentry.tasks.deletion.reattempt_deletions",
        # 03:00 PDT, 07:00 EDT, 10:00 UTC
        "schedule": crontab(hour="10", minute="0"),
        "options": {"expires": 60 * 25},
    },
    "schedule-weekly-organization-reports-new": {
        "task": "sentry.tasks.summaries.weekly_reports.schedule_organizations",
        # 05:00 PDT, 09:00 EDT, 12:00 UTC
        "schedule": crontab(minute="0", hour="12", day_of_week="sat"),
        "options": {"expires": 60 * 60 * 3},
    },
    "schedule-hybrid-cloud-foreign-key-jobs": {
        "task": "sentry.tasks.deletion.hybrid_cloud.schedule_hybrid_cloud_foreign_key_jobs",
        # Run every 15 minutes
        "schedule": crontab(minute="*/15"),
    },
    "monitor-release-adoption": {
        "task": "sentry.release_health.tasks.monitor_release_adoption",
        # Run every 1 hour
        "schedule": crontab(minute="0"),
        "options": {"expires": 3600, "queue": "releasemonitor"},
    },
    "fetch-release-registry-data": {
        "task": "sentry.tasks.release_registry.fetch_release_registry_data",
        # Run every 5 minutes
        "schedule": crontab(minute="*/5"),
        "options": {"expires": 3600},
    },
    "snuba-subscription-checker": {
        "task": "sentry.snuba.tasks.subscription_checker",
        # Run every 20 minutes
        "schedule": crontab(minute="*/20"),
        "options": {"expires": 20 * 60},
    },
    "uptime-subscription-checker": {
        "task": "sentry.uptime.tasks.subscription_checker",
        "schedule": crontab(minute="*/10"),
        "options": {"expires": 10 * 60},
    },
    "transaction-name-clusterer": {
        "task": "sentry.ingest.transaction_clusterer.tasks.spawn_clusterers",
        # Run every 1 hour at minute 17
        "schedule": crontab(minute="17"),
        "options": {"expires": 3600},
    },
    "auto-enable-codecov": {
        "task": "sentry.tasks.auto_enable_codecov.enable_for_org",
        # Run every day at 00:30
        "schedule": crontab(minute="30", hour="0"),
        "options": {"expires": 3600},
    },
    "dynamic-sampling-boost-low-volume-projects": {
        "task": "sentry.dynamic_sampling.tasks.boost_low_volume_projects",
        # Run every 10 minutes
        "schedule": crontab(minute="*/10"),
    },
    "dynamic-sampling-boost-low-volume-transactions": {
        "task": "sentry.dynamic_sampling.tasks.boost_low_volume_transactions",
        # Run every 10 minutes
        "schedule": crontab(minute="*/10"),
    },
    "dynamic-sampling-recalibrate-orgs": {
        "task": "sentry.dynamic_sampling.tasks.recalibrate_orgs",
        # Run every 10 minutes
        "schedule": crontab(minute="*/10"),
    },
    "dynamic-sampling-sliding-window-org": {
        "task": "sentry.dynamic_sampling.tasks.sliding_window_org",
        # Run every 10 minutes
        "schedule": crontab(minute="*/10"),
    },
    "custom_rule_notifications": {
        "task": "sentry.dynamic_sampling.tasks.custom_rule_notifications",
        # Run every 10 minutes
        "schedule": crontab(minute="*/10"),
    },
    "clean_custom_rule_notifications": {
        "task": "sentry.dynamic_sampling.tasks.clean_custom_rule_notifications",
        # Run every 7 minutes
        "schedule": crontab(minute="*/7"),
    },
    "weekly-escalating-forecast": {
        "task": "sentry.tasks.weekly_escalating_forecast.run_escalating_forecast",
        # Run every 6 hours
        "schedule": crontab(minute="0", hour="*/6"),
        "options": {"expires": 60 * 60 * 3},
    },
    "schedule_auto_transition_to_ongoing": {
        "task": "sentry.tasks.schedule_auto_transition_to_ongoing",
        # Run every 5 minutes
        "schedule": crontab(minute="*/5"),
        "options": {"expires": 3600},
    },
    "github_comment_reactions": {
        "task": "sentry.integrations.github.tasks.github_comment_reactions",
        # 9:00 PDT, 12:00 EDT, 16:00 UTC
        "schedule": crontab(minute="0", hour="16"),
    },
    "statistical-detectors-detect-regressions": {
        "task": "sentry.tasks.statistical_detectors.run_detection",
        # Run every 1 hour
        "schedule": crontab(minute="0", hour="*/1"),
    },
    "refresh-artifact-bundles-in-use": {
        "task": "sentry.debug_files.tasks.refresh_artifact_bundles_in_use",
        # Run every 1 minute
        "schedule": crontab(minute="*/1"),
        "options": {"expires": 60},
    },
    "on-demand-metrics-schedule-on-demand-check": {
        "task": "sentry.tasks.on_demand_metrics.schedule_on_demand_check",
        # Run every 5 minutes
        "schedule": crontab(minute="*/5"),
    },
    "uptime-detection-scheduler": {
        "task": "sentry.uptime.detectors.tasks.schedule_detections",
        # Run every 1 minute
        "schedule": crontab(minute="*/1"),
    },
}

# Assign the configuration keys celery uses based on our silo mode.
if SILO_MODE == "CONTROL":
    CELERYBEAT_SCHEDULE_FILENAME = os.path.join(tempfile.gettempdir(), "sentry-celerybeat-control")
    CELERYBEAT_SCHEDULE = CELERYBEAT_SCHEDULE_CONTROL
    CELERY_QUEUES = CELERY_QUEUES_CONTROL

elif SILO_MODE == "REGION":
    CELERYBEAT_SCHEDULE_FILENAME = os.path.join(tempfile.gettempdir(), "sentry-celerybeat-region")
    CELERYBEAT_SCHEDULE = CELERYBEAT_SCHEDULE_REGION
    CELERY_QUEUES = CELERY_QUEUES_REGION

else:
    CELERYBEAT_SCHEDULE = {**CELERYBEAT_SCHEDULE_CONTROL, **CELERYBEAT_SCHEDULE_REGION}
    CELERYBEAT_SCHEDULE_FILENAME = os.path.join(tempfile.gettempdir(), "sentry-celerybeat")
    CELERY_QUEUES = CELERY_QUEUES_REGION + CELERY_QUEUES_CONTROL

for queue in CELERY_QUEUES:
    queue.durable = False

# set celery max durations for tasks
CELERY_TASK_SOFT_TIME_LIMIT = int(timedelta(hours=3).total_seconds())
CELERY_TASK_TIME_LIMIT = int(timedelta(hours=3, seconds=15).total_seconds())

TASKWORKER_IMPORTS = ("sentry.taskdemo",)

# Queues that belong to the processing pipeline and need to be monitored
# for backpressure management
PROCESSING_QUEUES = [
    "events.preprocess_event",
    "events.process_event",
    "events.process_event_proguard",
    "events.reprocessing.preprocess_event",
    "events.reprocessing.process_event",
    "events.reprocessing.symbolicate_event",
    "events.reprocessing.symbolicate_event_low_priority",
    "events.save_event",
    "events.save_event_highcpu",
    "events.save_event_attachments",
    "events.save_event_transaction",
    "events.symbolicate_event",
    "events.symbolicate_event_low_priority",
    "events.symbolicate_js_event",
    "events.symbolicate_js_event_low_priority",
    "post_process_errors",
    "post_process_issue_platform",
    "post_process_transactions",
    "profiles.process",
]

# We prefer using crontab, as the time for timedelta will reset on each deployment. More information:  https://docs.celeryq.dev/en/stable/userguide/periodic-tasks.html#periodic-tasks
TIMEDELTA_ALLOW_LIST = {
    "deliver-from-outbox-control",
    "deliver-webhooks-control",
    "flush-buffers",
    "sync-options",
    "sync-options-control",
    "schedule-digests",
}

BGTASKS = {
    "sentry.bgtasks.clean_dsymcache:clean_dsymcache": {"interval": 5 * 60, "roles": ["worker"]},
    "sentry.bgtasks.clean_releasefilecache:clean_releasefilecache": {
        "interval": 5 * 60,
        "roles": ["worker"],
    },
}

# Sentry logs to two major places: stdout, and its internal project.
# To disable logging to the internal project, add a logger whose only
# handler is 'console' and disable propagating upwards.
# Additionally, Sentry has the ability to override logger levels by
# providing the cli with -l/--loglevel or the SENTRY_LOG_LEVEL env var.
# The loggers that it overrides are root and any in LOGGING.overridable.
# Be very careful with this in a production system, because the celery
# logger can be extremely verbose when given INFO or DEBUG.
LOGGING: LoggingConfig = {
    "default_level": "INFO",
    "version": 1,
    "disable_existing_loggers": True,
    "handlers": {
        "null": {"class": "logging.NullHandler"},
        "console": {"class": "sentry.logging.handlers.StructLogHandler"},
        # This `internal` logger is separate from the `Logging` integration in the SDK. Since
        # we have this to record events, in `sdk.py` we set the integration's `event_level` to
        # None, so that it records breadcrumbs for all log calls but doesn't send any events.
        "internal": {"level": "ERROR", "class": "sentry_sdk.integrations.logging.EventHandler"},
        "metrics": {
            "level": "WARNING",
            "filters": ["important_django_request"],
            "class": "sentry.logging.handlers.MetricsLogHandler",
        },
        "django_internal": {
            "level": "WARNING",
            "filters": ["important_django_request"],
            "class": "sentry_sdk.integrations.logging.EventHandler",
        },
    },
    "filters": {
        "important_django_request": {
            "()": "sentry.logging.handlers.MessageContainsFilter",
            "contains": ["CSRF"],
        }
    },
    "root": {"level": "NOTSET", "handlers": ["console", "internal"]},
    # LOGGING.overridable is a list of loggers including root that will change
    # based on the overridden level defined above.
    "overridable": ["celery", "sentry"],
    "loggers": {
        "celery": {"level": "WARNING"},
        "sentry": {"level": "INFO"},
        "sentry_plugins": {"level": "INFO"},
        "sentry.files": {"level": "WARNING"},
        "sentry.minidumps": {"handlers": ["internal"], "propagate": False},
        "sentry.reprocessing": {"handlers": ["internal"], "propagate": False},
        "sentry.interfaces": {"handlers": ["internal"], "propagate": False},
        # This only needs to go to Sentry for now.
        "sentry.similarity": {"handlers": ["internal"], "propagate": False},
        "sentry.errors": {"handlers": ["console"], "propagate": False},
        "sentry_sdk.errors": {"handlers": ["console"], "level": "INFO", "propagate": False},
        "sentry.rules": {"handlers": ["console"], "propagate": False},
        "sentry.profiles": {"level": "INFO"},
        "multiprocessing": {
            "handlers": ["console"],
            # https://github.com/celery/celery/commit/597a6b1f3359065ff6dbabce7237f86b866313df
            # This commit has not been rolled into any release and leads to a
            # large amount of errors when working with postgres.
            "level": "CRITICAL",
            "propagate": False,
        },
        "celery.worker.job": {"handlers": ["console"], "propagate": False},
        "arroyo": {"level": "INFO", "handlers": ["console"], "propagate": False},
        "static_compiler": {"level": "INFO"},
        "django.request": {
            "level": "WARNING",
            "handlers": ["console", "metrics", "django_internal"],
            "propagate": False,
        },
        "toronado": {"level": "ERROR", "handlers": ["null"], "propagate": False},
        "urllib3.connectionpool": {"level": "ERROR", "handlers": ["console"], "propagate": False},
        "boto3": {"level": "WARNING", "handlers": ["console"], "propagate": False},
        "botocore": {"level": "WARNING", "handlers": ["console"], "propagate": False},
    },
}

# django-rest-framework

REST_FRAMEWORK = {
    "DEFAULT_RENDERER_CLASSES": ["rest_framework.renderers.JSONRenderer"],
    "DEFAULT_PARSER_CLASSES": [
        "rest_framework.parsers.JSONParser",
        "rest_framework.parsers.MultiPartParser",
        "rest_framework.parsers.FormParser",
    ],
    "TEST_REQUEST_DEFAULT_FORMAT": "json",
    "DEFAULT_PERMISSION_CLASSES": ("sentry.api.permissions.NoPermission",),
    "EXCEPTION_HANDLER": "sentry.api.handlers.custom_exception_handler",
    "DEFAULT_SCHEMA_CLASS": "sentry.apidocs.schema.SentrySchema",
}


def custom_parameter_sort(parameter: dict) -> tuple[str, int]:
    """
    Sort parameters by type then if the parameter is required or not.
    It should group path parameters first, then query parameters.
    In each group, required parameters should come before optional parameters.
    """
    param_type = parameter["in"]
    required = parameter.get("required", False)
    return param_type, 0 if required else 1


if os.environ.get("OPENAPIGENERATE", False):
    OLD_OPENAPI_JSON_PATH = "tests/apidocs/openapi-deprecated.json"
    from sentry.apidocs.build import OPENAPI_TAGS, get_old_json_components, get_old_json_paths

    SPECTACULAR_SETTINGS = {
        "APPEND_COMPONENTS": get_old_json_components(OLD_OPENAPI_JSON_PATH),
        "APPEND_PATHS": get_old_json_paths(OLD_OPENAPI_JSON_PATH),
        "AUTHENTICATION_WHITELIST": ["sentry.api.authentication.UserAuthTokenAuthentication"],
        "COMPONENT_SPLIT_PATCH": False,
        "COMPONENT_SPLIT_REQUEST": False,
        "CONTACT": {"email": "partners@sentry.io"},
        "DEFAULT_GENERATOR_CLASS": "sentry.apidocs.hooks.CustomGenerator",
        "DESCRIPTION": "Sentry Public API",
        "DISABLE_ERRORS_AND_WARNINGS": False,
        # We override the default behavior to skip adding the choice name to the bullet point if
        # it's identical to the choice value by monkey patching build_choice_description_list.
        "ENUM_GENERATE_CHOICE_DESCRIPTION": True,
        "LICENSE": {"name": "Apache 2.0", "url": "http://www.apache.org/licenses/LICENSE-2.0.html"},
        "PARSER_WHITELIST": ["rest_framework.parsers.JSONParser"],
        "POSTPROCESSING_HOOKS": ["sentry.apidocs.hooks.custom_postprocessing_hook"],
        "PREPROCESSING_HOOKS": ["sentry.apidocs.hooks.custom_preprocessing_hook"],
        "SERVERS": [{"url": "https://us.sentry.io"}, {"url": "https://de.sentry.io"}],
        "SORT_OPERATION_PARAMETERS": custom_parameter_sort,
        "TAGS": OPENAPI_TAGS,
        "TITLE": "API Reference",
        "TOS": "http://sentry.io/terms/",
        "VERSION": "v0",
    }

CRISPY_TEMPLATE_PACK = "bootstrap3"
# Sentry and internal client configuration

SENTRY_EARLY_FEATURES = {
    "organizations:anr-analyze-frames": "Enable anr frame analysis",
    "organizations:device-classification": "Enable device.class as a selectable column",
    "organizations:gitlab-disable-on-broken": "Enable disabling gitlab integrations when broken is detected",
    "organizations:mobile-cpu-memory-in-transactions": "Display CPU and memory metrics in transactions with profiles",
    "organizations:performance-metrics-backed-transaction-summary": "Enable metrics-backed transaction summary view",
    "organizations:performance-new-trends": "Enable new trends",
    "organizations:performance-new-widget-designs": "Enable updated landing page widget designs",
    "organizations:performance-span-histogram-view": "Enable histogram view in span details",
    "organizations:performance-transaction-name-only-search-indexed": "Enable transaction name only search on indexed",
    "organizations:profiling-global-suspect-functions": "Enable global suspect functions in profiling",
    "organizations:user-feedback-ui": "Enable User Feedback v2 UI",
}

# NOTE: Features can have their default value set when calling
# `features.manager.add()`. Defining feature defaults here is deprecated.
# If you must add a feature here, please maintain alphabetical ordering
SENTRY_FEATURES: dict[str, bool | None] = {
    # NOTE: Don't add feature defaults down here! Please add a default to
    # the manager.add() call that defines the feature.
}

# Default time zone for localization in the UI.
# http://en.wikipedia.org/wiki/List_of_tz_zones_by_name
SENTRY_DEFAULT_TIME_ZONE = "UTC"

SENTRY_DEFAULT_LANGUAGE = "en"

# Enable the Sentry Debugger (Beta)
SENTRY_DEBUGGER = None

SENTRY_IGNORE_EXCEPTIONS = ("OperationalError",)

# Should we send the beacon to the upstream server?
SENTRY_BEACON = True

# Allow access to Sentry without authentication.
SENTRY_PUBLIC = False

# Instruct Sentry that this install intends to be run by a single organization
# and thus various UI optimizations should be enabled.
SENTRY_SINGLE_ORGANIZATION = False

# Login url (defaults to LOGIN_URL)
SENTRY_LOGIN_URL: str | None = None

# Default project ID (for internal errors)
SENTRY_PROJECT = 1
SENTRY_PROJECT_KEY: int | None = None

# Default organization to represent the Internal Sentry project.
# Used as a default when in SINGLE_ORGANIZATION mode.
SENTRY_ORGANIZATION: int | None = None

# Project ID for recording frontend (javascript) exceptions
SENTRY_FRONTEND_PROJECT: int | None = None
# DSN for the frontend to use explicitly, which takes priority
# over SENTRY_FRONTEND_PROJECT or SENTRY_PROJECT
SENTRY_FRONTEND_DSN: str | None = None
# DSN for tracking all client HTTP requests (which can be noisy) [experimental]
SENTRY_FRONTEND_REQUESTS_DSN: str | None = None

# Configuration for the JavaScript SDK's allowUrls option - defaults to ALLOWED_HOSTS
SENTRY_FRONTEND_WHITELIST_URLS: list[str] | None = None

# Configuration for the JavaScript SDK's tracePropagationTargets option - defaults to an empty array
SENTRY_FRONTEND_TRACE_PROPAGATION_TARGETS: list[str] | None = None

# ----
# APM config
# ----

# sample rate for transactions initiated from the frontend
SENTRY_FRONTEND_APM_SAMPLING = 0

# sample rate for transactions in the backend
SENTRY_BACKEND_APM_SAMPLING = 0

# Sample rate for symbolicate_event task transactions
SENTRY_SYMBOLICATE_EVENT_APM_SAMPLING = 0

# Sample rate for the process_event task transactions
SENTRY_PROCESS_EVENT_APM_SAMPLING = 0

# sample rate for relay's cache invalidation task
SENTRY_RELAY_TASK_APM_SAMPLING = 0

# sample rate for ingest consumer processing functions
SENTRY_INGEST_CONSUMER_APM_SAMPLING = 0

# TODO(@anonrig): Remove this when all AppStore connect data is removed.
# sample rate for Apple App Store Connect tasks transactions
SENTRY_APPCONNECT_APM_SAMPLING = SENTRY_BACKEND_APM_SAMPLING

# sample rate for suspect commits task
SENTRY_SUSPECT_COMMITS_APM_SAMPLING = 0

# sample rate for post_process_group task
SENTRY_POST_PROCESS_GROUP_APM_SAMPLING = 0

# sample rate for all reprocessing tasks (except for the per-event ones)
SENTRY_REPROCESSING_APM_SAMPLING = 0

# ----
# end APM config
# ----

# Web Service
SENTRY_WEB_HOST = "127.0.0.1"
SENTRY_WEB_PORT = 9000
SENTRY_WEB_OPTIONS: dict[str, Any] = {}

# SMTP Service
SENTRY_SMTP_HOST = "127.0.0.1"
SENTRY_SMTP_PORT = 1025

SENTRY_INTERFACES = {
    "csp": "sentry.interfaces.security.Csp",
    "hpkp": "sentry.interfaces.security.Hpkp",
    "expectct": "sentry.interfaces.security.ExpectCT",
    "expectstaple": "sentry.interfaces.security.ExpectStaple",
    "nel": "sentry.interfaces.nel.Nel",
    "exception": "sentry.interfaces.exception.Exception",
    "logentry": "sentry.interfaces.message.Message",
    "request": "sentry.interfaces.http.Http",
    "sdk": "sentry.interfaces.sdk.Sdk",
    "stacktrace": "sentry.interfaces.stacktrace.Stacktrace",
    "template": "sentry.interfaces.template.Template",
    "user": "sentry.interfaces.user.User",
    "breadcrumbs": "sentry.interfaces.breadcrumbs.Breadcrumbs",
    "contexts": "sentry.interfaces.contexts.Contexts",
    "threads": "sentry.interfaces.threads.Threads",
    "debug_meta": "sentry.interfaces.debug_meta.DebugMeta",
    "spans": "sentry.interfaces.spans.Spans",
}

SENTRY_EMAIL_BACKEND_ALIASES = {
    "smtp": "django.core.mail.backends.smtp.EmailBackend",
    "dummy": "django.core.mail.backends.dummy.EmailBackend",
    "console": "django.core.mail.backends.console.EmailBackend",
    "preview": "sentry.utils.email.PreviewBackend",
}

SENTRY_FILESTORE_ALIASES = {
    "filesystem": "django.core.files.storage.FileSystemStorage",
    "s3": "sentry.filestore.s3.S3Boto3Storage",
    "gcs": "sentry.filestore.gcs.GoogleCloudStorage",
}

# set of backends that do not support needing SMTP mail.* settings
# This list is a bit fragile and hardcoded, but it's unlikely that
# a user will be using a different backend that also mandates SMTP
# credentials.
SENTRY_SMTP_DISABLED_BACKENDS = frozenset(
    (
        "django.core.mail.backends.dummy.EmailBackend",
        "django.core.mail.backends.console.EmailBackend",
        "django.core.mail.backends.locmem.EmailBackend",
        "django.core.mail.backends.filebased.EmailBackend",
        "sentry.utils.email.PreviewBackend",
    )
)

SENTRY_UPLOAD_RETRY_TIME = 60  # 1 min

# Should users without superuser permissions be allowed to
# make projects public
SENTRY_ALLOW_PUBLIC_PROJECTS = True

# Will an invite be sent when a member is added to an organization?
SENTRY_ENABLE_INVITES = True

# Origins allowed for session-based API access (via the Access-Control-Allow-Origin header)
SENTRY_ALLOW_ORIGIN: str | None = None

# Origins that are allowed to use credentials. This list is in addition
# to all subdomains of system.url-prefix
ALLOWED_CREDENTIAL_ORIGINS: list[str] = []

# Buffer backend
SENTRY_BUFFER = "sentry.buffer.Buffer"
SENTRY_BUFFER_OPTIONS: dict[str, str] = {}

# Cache backend
# XXX: We explicitly require the cache to be configured as its not optional
# and causes serious confusion with the default django cache
SENTRY_CACHE: str | None = None
SENTRY_CACHE_OPTIONS = {"is_default_cache": True}

# Attachment blob cache backend
SENTRY_ATTACHMENTS = "sentry.attachments.default.DefaultAttachmentCache"
SENTRY_ATTACHMENTS_OPTIONS: dict[str, str] = {}

# Events blobs processing backend
SENTRY_EVENT_PROCESSING_STORE = (
    "sentry.eventstore.processing.redis.RedisClusterEventProcessingStore"
)
SENTRY_EVENT_PROCESSING_STORE_OPTIONS: dict[str, str] = {}

# The internal Django cache is still used in many places
# TODO(dcramer): convert uses over to Sentry's backend
CACHES = {"default": {"BACKEND": "django.core.cache.backends.dummy.DummyCache"}}

# The cache version affects both Django's internal cache (at runtime) as well
# as Sentry's cache. This automatically overrides VERSION on the default
# CACHES backend.
CACHE_VERSION = 1

# Digests backend
SENTRY_DIGESTS = "sentry.digests.backends.dummy.DummyBackend"
SENTRY_DIGESTS_OPTIONS: dict[str, Any] = {}

# Quota backend
SENTRY_QUOTAS = "sentry.quotas.Quota"
SENTRY_QUOTA_OPTIONS: dict[str, str] = {}

# Cache for Relay project configs
SENTRY_RELAY_PROJECTCONFIG_CACHE = "sentry.relay.projectconfig_cache.redis.RedisProjectConfigCache"
SENTRY_RELAY_PROJECTCONFIG_CACHE_OPTIONS: dict[str, str] = {}

# Which cache to use for debouncing cache updates to the projectconfig cache
SENTRY_RELAY_PROJECTCONFIG_DEBOUNCE_CACHE = (
    "sentry.relay.projectconfig_debounce_cache.base.ProjectConfigDebounceCache"
)
SENTRY_RELAY_PROJECTCONFIG_DEBOUNCE_CACHE_OPTIONS: dict[str, str] = {}

# Rate limiting backend
SENTRY_RATELIMITER = "sentry.ratelimits.base.RateLimiter"
SENTRY_RATELIMITER_ENABLED = False
SENTRY_RATELIMITER_OPTIONS: dict[str, Any] = {}
SENTRY_RATELIMITER_DEFAULT = 999
SENTRY_CONCURRENT_RATE_LIMIT_DEFAULT = 999
ENFORCE_CONCURRENT_RATE_LIMITS = False

# Rate Limit Group Category Defaults
SENTRY_CONCURRENT_RATE_LIMIT_GROUP_CLI = 999
SENTRY_RATELIMITER_GROUP_CLI = 999

# The default value for project-level quotas
SENTRY_DEFAULT_MAX_EVENTS_PER_MINUTE = "90%"

# Snuba configuration
SENTRY_SNUBA = os.environ.get("SNUBA", "http://127.0.0.1:1218")
SENTRY_SNUBA_TIMEOUT = 30
SENTRY_SNUBA_CACHE_TTL_SECONDS = 60

# Node storage backend
SENTRY_NODESTORE = "sentry.nodestore.django.DjangoNodeStorage"
SENTRY_NODESTORE_OPTIONS: dict[str, Any] = {}

# Node storage backend used for ArtifactBundle indexing (aka FlatFileIndex aka BundleIndex)
SENTRY_INDEXSTORE = "sentry.nodestore.django.DjangoNodeStorage"
SENTRY_INDEXSTORE_OPTIONS: dict[str, Any] = {}

# Tag storage backend
SENTRY_TAGSTORE = os.environ.get("SENTRY_TAGSTORE", "sentry.tagstore.snuba.SnubaTagStorage")
SENTRY_TAGSTORE_OPTIONS: dict[str, Any] = {}

# Search backend
SENTRY_SEARCH = os.environ.get(
    "SENTRY_SEARCH", "sentry.search.snuba.EventsDatasetSnubaSearchBackend"
)
SENTRY_SEARCH_OPTIONS: dict[str, Any] = {}
# SENTRY_SEARCH_OPTIONS = {
#     'urls': ['http://127.0.0.1:9200/'],
#     'timeout': 5,
# }

# Time-series storage backend
SENTRY_TSDB = "sentry.tsdb.dummy.DummyTSDB"
SENTRY_TSDB_OPTIONS: dict[str, Any] = {}

SENTRY_NEWSLETTER = "sentry.newsletter.base.Newsletter"
SENTRY_NEWSLETTER_OPTIONS: dict[str, Any] = {}

SENTRY_EVENTSTREAM = "sentry.eventstream.snuba.SnubaEventStream"
SENTRY_EVENTSTREAM_OPTIONS: dict[str, Any] = {}

# rollups must be ordered from highest granularity to lowest
SENTRY_TSDB_ROLLUPS = (
    # (time in seconds, samples to keep)
    (10, 360),  # 60 minutes at 10 seconds
    (3600, 24 * 7),  # 7 days at 1 hour
    (3600 * 24, 90),  # 90 days at 1 day
)

# Internal metrics
SENTRY_METRICS_BACKEND = "sentry.metrics.dummy.DummyMetricsBackend"
SENTRY_METRICS_OPTIONS: dict[str, Any] = {}
SENTRY_METRICS_SAMPLE_RATE = 1.0
SENTRY_METRICS_PREFIX = "sentry."
SENTRY_METRICS_SKIP_INTERNAL_PREFIXES: list[str] = []  # Order this by most frequent prefixes.
SENTRY_METRICS_SKIP_ALL_INTERNAL = False
SENTRY_METRICS_DISALLOW_BAD_TAGS = IS_DEV

# Metrics product
SENTRY_METRICS_INDEXER = "sentry.sentry_metrics.indexer.postgres.postgres_v2.PostgresIndexer"
SENTRY_METRICS_INDEXER_OPTIONS: dict[str, Any] = {}
SENTRY_METRICS_INDEXER_CACHE_TTL = 3600 * 2
SENTRY_METRICS_INDEXER_TRANSACTIONS_SAMPLE_RATE = 0.1

SENTRY_METRICS_INDEXER_SPANNER_OPTIONS: dict[str, Any] = {}

SENTRY_METRICS_INDEXER_REINDEXED_INTS: dict[int, str] = {}

# Rate limits during string indexing for our metrics product.
# Which cluster to use. Example: {"cluster": "default"}
SENTRY_METRICS_INDEXER_WRITES_LIMITER_OPTIONS: dict[str, str] = {}
SENTRY_METRICS_INDEXER_WRITES_LIMITER_OPTIONS_PERFORMANCE = (
    SENTRY_METRICS_INDEXER_WRITES_LIMITER_OPTIONS
)

# Controls the sample rate with which we report errors to Sentry for metric messages
# dropped due to rate limits.
SENTRY_METRICS_INDEXER_DEBUG_LOG_SAMPLE_RATE = 0.01

SENTRY_METRICS_INDEXER_ENABLE_SLICED_PRODUCER = False

# Render charts on the backend. This uses the Chartcuterie external service.
SENTRY_CHART_RENDERER = "sentry.charts.chartcuterie.Chartcuterie"
SENTRY_CHART_RENDERER_OPTIONS: dict[str, Any] = {}

# URI Prefixes for generating DSN URLs
# (Defaults to URL_PREFIX by default)
SENTRY_ENDPOINT: str | None = None
SENTRY_PUBLIC_ENDPOINT: str | None = None

# Hostname prefix to add for organizations that are opted into the
# `organizations:org-ingest-subdomains` feature.
SENTRY_ORG_SUBDOMAIN_TEMPLATE = "o{organization_id}.ingest"

# Prevent variables (e.g. context locals, http data, etc) from exceeding this
# size in characters
SENTRY_MAX_VARIABLE_SIZE = 512

# Prevent variables within extra context from exceeding this size in
# characters
SENTRY_MAX_EXTRA_VARIABLE_SIZE = 4096 * 4  # 16kb

# For changing the amount of data seen in Http Response Body part.
SENTRY_MAX_HTTP_BODY_SIZE = 4096 * 4  # 16kb

# For various attributes we don't limit the entire attribute on size, but the
# individual item. In those cases we also want to limit the maximum number of
# keys
SENTRY_MAX_DICTIONARY_ITEMS = 50

SENTRY_MAX_MESSAGE_LENGTH = 1024 * 8
# How many frames are used in jira issues
SENTRY_MAX_STACKTRACE_FRAMES = 100

# Gravatar service base url
SENTRY_GRAVATAR_BASE_URL = "https://gravatar.com"

# Timeout (in seconds) for fetching remote source files (e.g. JS)
SENTRY_SOURCE_FETCH_TIMEOUT = 5

# Timeout (in seconds) for socket operations when fetching remote source files
SENTRY_SOURCE_FETCH_SOCKET_TIMEOUT = 2

# Maximum content length for source files before we abort fetching
SENTRY_SOURCE_FETCH_MAX_SIZE = 40 * 1024 * 1024

# Maximum content length for cache value.  Currently used only to avoid
# pointless compression of sourcemaps and other release files because we
# silently fail to cache the compressed result anyway.  Defaults to None which
# disables the check and allows different backends for unlimited payload.
# e.g. memcached defaults to 1MB  = 1024 * 1024
SENTRY_CACHE_MAX_VALUE_SIZE: int | None = None

# Fields which managed users cannot change via Sentry UI. Username and password
# cannot be changed by managed users. Optionally include 'email' and
# 'name' in SENTRY_MANAGED_USER_FIELDS.
SENTRY_MANAGED_USER_FIELDS = ()

# Secret key for OpenAI
OPENAI_API_KEY: str | None = None

# AI Suggested Fix default model
SENTRY_AI_SUGGESTED_FIX_MODEL: str = os.getenv("SENTRY_AI_SUGGESTED_FIX_MODEL", "gpt-4o-mini")

SENTRY_API_PAGINATION_ALLOWLIST = SENTRY_API_PAGINATION_ALLOWLIST_DO_NOT_MODIFY

SENTRY_SCOPES = {
    "org:read",
    "org:write",
    "org:admin",
    "org:integrations",
    "org:ci",
    # "org:superuser",  Do not use for any type of superuser permission/access checks
    # Assigned to active SU sessions in src/sentry/auth/access.py to enable UI elements
    "member:invite",
    "member:read",
    "member:write",
    "member:admin",
    "team:read",
    "team:write",
    "team:admin",
    "project:read",
    "project:write",
    "project:admin",
    "project:releases",
    "event:read",
    "event:write",
    "event:admin",
    "alerts:read",
    "alerts:write",
    # openid, profile, and email aren't prefixed to maintain compliance with the OIDC spec.
    # https://auth0.com/docs/get-started/apis/scopes/openid-connect-scopes.
    "openid",
    "profile",
    "email",
}

SENTRY_READONLY_SCOPES = {
    "org:read",
    "member:read",
    "team:read",
    "project:read",
    "event:read",
    "alerts:read",
}

SENTRY_SCOPE_HIERARCHY_MAPPING = {
    "org:read": {"org:read"},
    "org:write": {"org:read", "org:write"},
    "org:admin": {"org:read", "org:write", "org:admin", "org:integrations"},
    "org:integrations": {"org:integrations"},
    "org:ci": {"org:ci"},
    "member:invite": {"member:read", "member:invite"},
    "member:read": {"member:read"},
    "member:write": {"member:read", "member:invite", "member:write"},
    "member:admin": {"member:read", "member:invite", "member:write", "member:admin"},
    "team:read": {"team:read"},
    "team:write": {"team:read", "team:write"},
    "team:admin": {"team:read", "team:write", "team:admin"},
    "project:read": {"project:read"},
    "project:write": {"project:read", "project:write"},
    "project:admin": {"project:read", "project:write", "project:admin"},
    "project:releases": {"project:releases"},
    "event:read": {"event:read"},
    "event:write": {"event:read", "event:write"},
    "event:admin": {"event:read", "event:write", "event:admin"},
    "alerts:read": {"alerts:read"},
    "alerts:write": {"alerts:read", "alerts:write"},
    "openid": {"openid"},
    "profile": {"profile"},
    "email": {"email"},
}

SENTRY_SCOPE_SETS = (
    (
        ("org:admin", "Read, write, and admin access to organization details."),
        ("org:write", "Read and write access to organization details."),
        ("org:read", "Read access to organization details."),
    ),
    (("org:integrations", "Read, write, and admin access to organization integrations."),),
    (
        ("member:admin", "Read, write, and admin access to organization members."),
        ("member:write", "Read and write access to organization members."),
        ("member:read", "Read access to organization members."),
        ("member:invite", "Member invite access to organization members."),
    ),
    (
        ("team:admin", "Read, write, and admin access to teams."),
        ("team:write", "Read and write access to teams."),
        ("team:read", "Read access to teams."),
    ),
    (
        ("project:admin", "Read, write, and admin access to projects."),
        ("project:write", "Read and write access to projects."),
        ("project:read", "Read access to projects."),
    ),
    (("project:releases", "Read, write, and admin access to project releases."),),
    (
        ("event:admin", "Read, write, and admin access to events."),
        ("event:write", "Read and write access to events."),
        ("event:read", "Read access to events."),
    ),
    (
        ("alerts:write", "Read and write alerts"),
        ("alerts:read", "Read alerts"),
    ),
    (("openid", "Confirms authentication status and provides basic information."),),
    (
        (
            "profile",
            "Read personal information like name, avatar, date of joining etc. Requires openid scope.",
        ),
    ),
    (("email", "Read email address and verification status. Requires openid scope."),),
)

SENTRY_API_PAGINATION_ALLOWLIST = SENTRY_API_PAGINATION_ALLOWLIST_DO_NOT_MODIFY

SENTRY_DEFAULT_ROLE = "member"

# Roles are ordered, which represents a sort-of hierarchy, as well as how
# they're presented in the UI. This is primarily important in that a member
# that is earlier in the chain cannot manage the settings of a member later
# in the chain (they still require the appropriate scope).
SENTRY_ROLES: tuple[RoleDict, ...] = (
    {
        "id": "member",
        "name": "Member",
        "desc": "Members can view and act on events, as well as view most other data within the organization. By default, they can invite members to the organization unless the organization has disabled this feature.",
        "scopes": {
            "event:read",
            "event:write",
            "event:admin",
            "project:releases",
            "project:read",
            "org:read",
            "member:invite",
            "member:read",
            "team:read",
            "alerts:read",
            "alerts:write",
        },
    },
    {
        "id": "admin",
        "name": "Admin",
        "desc": (
            """
            Admin privileges on any teams of which they're a member. They can
            create new teams and projects, as well as remove teams and projects
            on which they already hold membership (or all teams, if open
            membership is enabled). Additionally, they can manage memberships of
            teams that they are members of. By default, they can invite members
            to the organization unless the organization has disabled this feature.
            """
        ),
        "scopes": {
            "event:read",
            "event:write",
            "event:admin",
            "org:read",
            "member:read",
            "member:invite",
            "project:read",
            "project:write",
            "project:admin",
            "project:releases",
            "team:read",
            "team:write",
            "team:admin",
            "org:integrations",
            "alerts:read",
            "alerts:write",
        },
        "is_retired": True,
    },
    {
        "id": "manager",
        "name": "Manager",
        "desc": "Gains admin access on all teams as well as the ability to add and remove members.",
        "scopes": {
            "event:read",
            "event:write",
            "event:admin",
            "member:invite",
            "member:read",
            "member:write",
            "member:admin",
            "project:read",
            "project:write",
            "project:admin",
            "project:releases",
            "team:read",
            "team:write",
            "team:admin",
            "org:read",
            "org:write",
            "org:integrations",
            "alerts:read",
            "alerts:write",
        },
        "is_global": True,
    },
    {
        "id": "owner",
        "name": "Owner",
        "desc": (
            """
            Unrestricted access to the organization, its data, and its settings.
            Can add, modify, and delete projects and members, as well as make
            billing and plan changes.
            """
        ),
        "scopes": {
            "org:read",
            "org:write",
            "org:admin",
            "org:integrations",
            "member:invite",
            "member:read",
            "member:write",
            "member:admin",
            "team:read",
            "team:write",
            "team:admin",
            "project:read",
            "project:write",
            "project:admin",
            "project:releases",
            "event:read",
            "event:write",
            "event:admin",
            "alerts:read",
            "alerts:write",
        },
        "is_global": True,
    },
)

SENTRY_TEAM_ROLES: tuple[RoleDict, ...] = (
    {
        "id": "contributor",
        "name": "Contributor",
        "desc": "Contributors can view and act on events, as well as view most other data within the team's projects.",
        "scopes": {
            "event:read",
            "event:write",
            # "event:admin",  # Scope granted/withdrawn by "sentry:events_member_admin" to org-level role
            "project:releases",
            "project:read",
            "org:read",
            "member:read",
            "team:read",
            "alerts:read",
            # "alerts:write",  # Scope granted/withdrawn by "sentry:alerts_member_write" to org-level role
        },
    },
    {
        "id": "admin",
        "name": "Team Admin",
        "desc": (
            # TODO: Editing pass
            """
            Admin privileges on the team. They can create and remove projects,
            and can manage the team's memberships.
            """
        ),
        "scopes": {
            "event:read",
            "event:write",
            "event:admin",
            "org:read",
            "member:read",
            "project:read",
            "project:write",
            "project:admin",
            "project:releases",
            "team:read",
            "team:write",
            "team:admin",
            "org:integrations",
            "alerts:read",
            "alerts:write",
        },
        "is_minimum_role_for": "admin",
    },
)

# See sentry/options/__init__.py for more information
SENTRY_OPTIONS: dict[str, Any] = {}
SENTRY_DEFAULT_OPTIONS: dict[str, Any] = {}
# Raise an error in dev on failed lookups
SENTRY_OPTIONS_COMPLAIN_ON_ERRORS = True

# You should not change this setting after your database has been created
# unless you have altered all schemas first
SENTRY_USE_BIG_INTS = False

# Delay (in ms) to induce on API responses
#
# Simulates a small amount of lag which helps uncover more obvious race
# conditions in UI interactions. It's also needed to test (or implement) any
# kind of loading scenarios. Without this we will just implicitly lower the
# overall quality of software we ship because we will not experience it in the
# same way we would in production.
#
# See discussion on https://github.com/getsentry/sentry/pull/20187
SENTRY_API_RESPONSE_DELAY = 150 if IS_DEV else None

# Watchers for various application purposes (such as compiling static media)
# XXX(dcramer): this doesn't work outside of a source distribution as the
# webpack.config.js is not part of Sentry's datafiles
SENTRY_WATCHERS = (
    (
        "webpack",
        [
            os.path.join(NODE_MODULES_ROOT, ".bin", "webpack"),
            "serve",
            "--color",
            "--output-pathinfo=true",
            "--config={}".format(
                os.path.normpath(
                    os.path.join(PROJECT_ROOT, os.pardir, os.pardir, "webpack.config.ts")
                )
            ),
        ],
    ),
)

# Controls whether devserver spins up Relay, Kafka, and several ingest worker jobs to direct store traffic
# through the Relay ingestion pipeline. Without, ingestion is completely disabled. Use `bin/load-mocks` to
# generate fake data for local testing. You can also manually enable relay with the `--ingest` flag to `devserver`.
# XXX: This is disabled by default as typical development workflows do not require end-to-end services running
# and disabling optional services reduces resource consumption and complexity
SENTRY_USE_RELAY = False
SENTRY_RELAY_PORT = 7899

# Controls whether we'll run the snuba subscription processor. If enabled, we'll run
# it as a worker, and devservices will run Kafka.
SENTRY_DEV_PROCESS_SUBSCRIPTIONS = False

SENTRY_DEV_USE_REDIS_CLUSTER = bool(os.getenv("SENTRY_DEV_USE_REDIS_CLUSTER", False))

# To use RabbitMQ as a Celery tasks broker
# BROKER_URL = "amqp://guest:guest@localhost:5672/sentry"
# more info https://develop.sentry.dev/services/queue/
SENTRY_DEV_USE_RABBITMQ = bool(os.getenv("SENTRY_DEV_USE_RABBITMQ", False))

# The chunk size for attachments in blob store. Should be a power of two.
SENTRY_ATTACHMENT_BLOB_SIZE = 8 * 1024 * 1024  # 8MB

# The chunk size for files in the chunk upload. This is used for native debug
# files and source maps, and directly translates to the chunk size in blob
# store. MUST be a power of two.
SENTRY_CHUNK_UPLOAD_BLOB_SIZE = 8 * 1024 * 1024  # 8MB

# This flag tell DEVSERVICES to start the ingest-metrics-consumer in order to work on
# metrics in the development environment. Note: this is "metrics" the product
SENTRY_USE_METRICS_DEV = False

# This flag activates profiling backend in the development environment
SENTRY_USE_PROFILING = False

# This flag activates indexed spans backend in the development environment
SENTRY_USE_SPANS = False

# This flag activates spans consumer in the sentry backend in development environment
SENTRY_USE_SPANS_BUFFER = False

# This flag activates consuming issue platform occurrence data in the development environment
SENTRY_USE_ISSUE_OCCURRENCE = False

# This flag activates consuming GroupAttribute messages in the development environment
SENTRY_USE_GROUP_ATTRIBUTES = True

# This flag activates code paths that are specific for customer domains
# Deprecated: This setting will be replaced with feature checks for system:multi-region
SENTRY_USE_CUSTOMER_DOMAINS = False

# This flag activates replay analyzer service in the development environment
SENTRY_USE_REPLAY_ANALYZER_SERVICE = False

# This flag activates Spotlight Sidecar in the development environment
SENTRY_USE_SPOTLIGHT = False

# This flag activates uptime checks in the developemnt environment
SENTRY_USE_UPTIME = False

# SENTRY_DEVSERVICES = {
#     "service-name": lambda settings, options: (
#         {
#             "image": "image-name:version",
#             # optional ports to expose
#             "ports": {"internal-port/tcp": external-port},
#             # optional command
#             "command": ["exit 1"],
#             optional mapping of volumes
#             "volumes": {"volume-name": {"bind": "/path/in/container"}},
#             # optional statement to test if service should run
#             "only_if": lambda settings, options: True,
#             # optional environment variables
#             "environment": {
#                 "ENV_VAR": "1",
#             }
#         }
#     )
# }


# platform.processor() changed at some point between these:
# 11.2.3: arm
# 12.3.1: arm64
# ubuntu: aarch64
ARM64 = platform.processor() in {"arm", "arm64", "aarch64"}

SENTRY_DEVSERVICES: dict[str, Callable[[Any, Any], dict[str, Any]]] = {
    "redis": lambda settings, options: (
        {
            "image": "ghcr.io/getsentry/image-mirror-library-redis:5.0-alpine",
            "ports": {"6379/tcp": 6379},
            "command": [
                "redis-server",
                "--appendonly",
                "yes",
                "--save",
                "60",
                "20",
                "--auto-aof-rewrite-percentage",
                "100",
                "--auto-aof-rewrite-min-size",
                "64mb",
            ],
            "volumes": {"redis": {"bind": "/data"}},
        }
    ),
    "redis-cluster": lambda settings, options: (
        {
            "image": "ghcr.io/getsentry/docker-redis-cluster:7.0.10",
            "ports": {f"700{idx}/tcp": f"700{idx}" for idx in range(6)},
            "volumes": {"redis-cluster": {"bind": "/redis-data"}},
            "environment": {"IP": "0.0.0.0"},
            "only_if": settings.SENTRY_DEV_USE_REDIS_CLUSTER,
        }
    ),
    "rabbitmq": lambda settings, options: (
        {
            "image": "ghcr.io/getsentry/image-mirror-library-rabbitmq:3-management",
            "ports": {"5672/tcp": 5672, "15672/tcp": 15672},
            "environment": {"IP": "0.0.0.0"},
            "only_if": settings.SENTRY_DEV_USE_RABBITMQ,
        }
    ),
    "postgres": lambda settings, options: (
        {
            "image": f"ghcr.io/getsentry/image-mirror-library-postgres:{PG_VERSION}-alpine",
            "ports": {"5432/tcp": 5432},
            "environment": {"POSTGRES_DB": "sentry", "POSTGRES_HOST_AUTH_METHOD": "trust"},
            "volumes": {
                "postgres": {"bind": "/var/lib/postgresql/data"},
                "wal2json": {"bind": "/wal2json"},
            },
            "command": [
                "postgres",
                "-c",
                "wal_level=logical",
                "-c",
                "max_replication_slots=1",
                "-c",
                "max_wal_senders=1",
            ],
        }
    ),
    "kafka": lambda settings, options: (
        {
            "image": "ghcr.io/getsentry/image-mirror-confluentinc-cp-kafka:7.5.0",
            "ports": {"9092/tcp": 9092},
            # https://docs.confluent.io/platform/current/installation/docker/config-reference.html#cp-kakfa-example
            "environment": {
                "KAFKA_PROCESS_ROLES": "broker,controller",
                "KAFKA_CONTROLLER_QUORUM_VOTERS": "1@127.0.0.1:29093",
                "KAFKA_CONTROLLER_LISTENER_NAMES": "CONTROLLER",
                "KAFKA_NODE_ID": "1",
                "CLUSTER_ID": "MkU3OEVBNTcwNTJENDM2Qk",
                "KAFKA_LISTENERS": "PLAINTEXT://0.0.0.0:29092,INTERNAL://0.0.0.0:9093,EXTERNAL://0.0.0.0:9092,CONTROLLER://0.0.0.0:29093",
                "KAFKA_ADVERTISED_LISTENERS": "PLAINTEXT://127.0.0.1:29092,INTERNAL://sentry_kafka:9093,EXTERNAL://127.0.0.1:9092",
                "KAFKA_LISTENER_SECURITY_PROTOCOL_MAP": "PLAINTEXT:PLAINTEXT,INTERNAL:PLAINTEXT,EXTERNAL:PLAINTEXT,CONTROLLER:PLAINTEXT",
                "KAFKA_INTER_BROKER_LISTENER_NAME": "PLAINTEXT",
                "KAFKA_OFFSETS_TOPIC_REPLICATION_FACTOR": "1",
                "KAFKA_OFFSETS_TOPIC_NUM_PARTITIONS": "1",
                "KAFKA_LOG_RETENTION_HOURS": "24",
                "KAFKA_MESSAGE_MAX_BYTES": "50000000",
                "KAFKA_MAX_REQUEST_SIZE": "50000000",
            },
            "volumes": {"kafka": {"bind": "/var/lib/kafka/data"}},
            "only_if": "kafka" in settings.SENTRY_EVENTSTREAM
            or settings.SENTRY_USE_RELAY
            or settings.SENTRY_DEV_PROCESS_SUBSCRIPTIONS
            or settings.SENTRY_USE_PROFILING,
        }
    ),
    "clickhouse": lambda settings, options: (
        {
            "image": (
                "ghcr.io/getsentry/image-mirror-altinity-clickhouse-server:23.3.19.33.altinitystable"
            ),
            "ports": {"9000/tcp": 9000, "9009/tcp": 9009, "8123/tcp": 8123},
            "ulimits": [{"name": "nofile", "soft": 262144, "hard": 262144}],
            # The arm image does not properly load the MAX_MEMORY_USAGE_RATIO
            # from the environment in loc_config.xml, thus, hard-coding it there
            "volumes": {
                (
                    "clickhouse_dist"
                    if settings.SENTRY_DISTRIBUTED_CLICKHOUSE_TABLES
                    else "clickhouse"
                ): {"bind": "/var/lib/clickhouse"},
                os.path.join(
                    settings.DEVSERVICES_CONFIG_DIR,
                    "clickhouse",
                    (
                        "dist_config.xml"
                        if settings.SENTRY_DISTRIBUTED_CLICKHOUSE_TABLES
                        else "loc_config.xml"
                    ),
                ): {"bind": "/etc/clickhouse-server/config.d/sentry.xml"},
            },
        }
    ),
    "snuba": lambda settings, options: (
        {
            "image": "ghcr.io/getsentry/snuba:latest",
            "ports": {"1218/tcp": 1218, "1219/tcp": 1219},
            "command": ["devserver"]
            + (["--no-workers"] if "snuba" in settings.SENTRY_EVENTSTREAM else []),
            "environment": {
                "PYTHONUNBUFFERED": "1",
                "SNUBA_SETTINGS": "docker",
                "DEBUG": "1",
                "CLICKHOUSE_HOST": "{containers[clickhouse][name]}",
                "CLICKHOUSE_PORT": "9000",
                "CLICKHOUSE_HTTP_PORT": "8123",
                "DEFAULT_BROKERS": (
                    ""
                    if "snuba" in settings.SENTRY_EVENTSTREAM
                    else "{containers[kafka][name]}:9093"
                ),
                "REDIS_HOST": "{containers[redis][name]}",
                "REDIS_PORT": "6379",
                "REDIS_DB": "1",
                "ENABLE_SENTRY_METRICS_DEV": "1" if settings.SENTRY_USE_METRICS_DEV else "",
                "ENABLE_PROFILES_CONSUMER": "1" if settings.SENTRY_USE_PROFILING else "",
                "ENABLE_SPANS_CONSUMER": "1" if settings.SENTRY_USE_SPANS else "",
                "ENABLE_ISSUE_OCCURRENCE_CONSUMER": (
                    "1" if settings.SENTRY_USE_ISSUE_OCCURRENCE else ""
                ),
                "ENABLE_AUTORUN_MIGRATION_SEARCH_ISSUES": "1",
                # TODO: remove setting
                "ENABLE_GROUP_ATTRIBUTES_CONSUMER": (
                    "1" if settings.SENTRY_USE_GROUP_ATTRIBUTES else ""
                ),
            },
            "only_if": "snuba" in settings.SENTRY_EVENTSTREAM
            or "kafka" in settings.SENTRY_EVENTSTREAM,
            # we don't build linux/arm64 snuba images anymore
            # apple silicon users should have working emulation under colima 0.6.2
            # or docker desktop
            "platform": "linux/amd64",
        }
    ),
    "bigtable": lambda settings, options: (
        {
            "image": "us.gcr.io/sentryio/cbtemulator:23c02d92c7a1747068eb1fc57dddbad23907d614",
            "ports": {"8086/tcp": 8086},
            # NEED_BIGTABLE is set by CI so we don't have to pass
            # --skip-only-if when compiling which services to run.
            "only_if": os.environ.get("NEED_BIGTABLE", False)
            or "bigtable" in settings.SENTRY_NODESTORE,
        }
    ),
    "memcached": lambda settings, options: (
        {
            "image": "ghcr.io/getsentry/image-mirror-library-memcached:1.5-alpine",
            "ports": {"11211/tcp": 11211},
            "only_if": "memcached" in settings.CACHES.get("default", {}).get("BACKEND"),
        }
    ),
    "symbolicator": lambda settings, options: (
        {
            "image": "us-central1-docker.pkg.dev/sentryio/symbolicator/image:nightly",
            "ports": {"3021/tcp": 3021},
            "volumes": {settings.SYMBOLICATOR_CONFIG_DIR: {"bind": "/etc/symbolicator"}},
            "command": ["run", "--config", "/etc/symbolicator/config.yml"],
            "only_if": options.get("symbolicator.enabled"),
        }
    ),
    "relay": lambda settings, options: (
        {
            "image": "us-central1-docker.pkg.dev/sentryio/relay/relay:nightly",
            "ports": {"7899/tcp": settings.SENTRY_RELAY_PORT},
            "volumes": {settings.RELAY_CONFIG_DIR: {"bind": "/etc/relay"}},
            "command": ["run", "--config", "/etc/relay"],
            "only_if": bool(os.environ.get("SENTRY_USE_RELAY", settings.SENTRY_USE_RELAY)),
            "with_devserver": True,
        }
    ),
    "chartcuterie": lambda settings, options: (
        {
            "image": "us-central1-docker.pkg.dev/sentryio/chartcuterie/image:latest",
            "volumes": {settings.CHARTCUTERIE_CONFIG_DIR: {"bind": "/etc/chartcuterie"}},
            "environment": {
                "CHARTCUTERIE_CONFIG": "/etc/chartcuterie/config.js",
                "CHARTCUTERIE_CONFIG_POLLING": "true",
            },
            "ports": {"9090/tcp": 7901},
            # NEED_CHARTCUTERIE is set by CI so we don't have to pass --skip-only-if when compiling which services to run.
            "only_if": os.environ.get("NEED_CHARTCUTERIE", False)
            or options.get("chart-rendering.enabled"),
        }
    ),
    "vroom": lambda settings, options: (
        {
            "image": "us-central1-docker.pkg.dev/sentryio/vroom/vroom:latest",
            "volumes": {"profiles": {"bind": "/var/lib/sentry-profiles"}},
            "environment": {
                "SENTRY_KAFKA_BROKERS_PROFILING": "{containers[kafka][name]}:9093",
                "SENTRY_KAFKA_BROKERS_OCCURRENCES": "{containers[kafka][name]}:9093",
                "SENTRY_SNUBA_HOST": "http://{containers[snuba][name]}:1218",
            },
            "ports": {"8085/tcp": 8085},
            "only_if": settings.SENTRY_USE_PROFILING,
        }
    ),
    "session-replay-analyzer": lambda settings, options: (
        {
            "image": "ghcr.io/getsentry/session-replay-analyzer:latest",
            "environment": {},
            "ports": {"3000/tcp": 3000},
            "only_if": settings.SENTRY_USE_REPLAY_ANALYZER_SERVICE,
        }
    ),
    "spotlight-sidecar": lambda settings, options: (
        {
            "image": "ghcr.io/getsentry/spotlight:latest",
            "environment": {},
            "ports": {"8969/tcp": 8969},
            "only_if": settings.SENTRY_USE_SPOTLIGHT,
        }
    ),
}

# Max file size for serialized file uploads in API
SENTRY_MAX_SERIALIZED_FILE_SIZE = 5000000

# Max file size for avatar photo uploads
SENTRY_MAX_AVATAR_SIZE = 5000000

# statuspage.io support
STATUS_PAGE_ID: str | None = None
STATUS_PAGE_API_HOST = "statuspage.io"

SENTRY_SELF_HOSTED = True
SENTRY_SELF_HOSTED_ERRORS_ONLY = False
# only referenced in getsentry to provide the stable beacon version
# updated with scripts/bump-version.sh
SELF_HOSTED_STABLE_VERSION = "24.8.0"

# Whether we should look at X-Forwarded-For header or not
# when checking REMOTE_ADDR ip addresses
SENTRY_USE_X_FORWARDED_FOR = True

SENTRY_DEFAULT_INTEGRATIONS = (
    "sentry.integrations.bitbucket.BitbucketIntegrationProvider",
    "sentry.integrations.bitbucket_server.BitbucketServerIntegrationProvider",
    "sentry.integrations.slack.SlackIntegrationProvider",
    "sentry.integrations.github.GitHubIntegrationProvider",
    "sentry.integrations.github_enterprise.GitHubEnterpriseIntegrationProvider",
    "sentry.integrations.gitlab.GitlabIntegrationProvider",
    "sentry.integrations.jira.JiraIntegrationProvider",
    "sentry.integrations.jira_server.JiraServerIntegrationProvider",
    "sentry.integrations.vsts.VstsIntegrationProvider",
    "sentry.integrations.vsts_extension.VstsExtensionIntegrationProvider",
    "sentry.integrations.pagerduty.integration.PagerDutyIntegrationProvider",
    "sentry.integrations.vercel.VercelIntegrationProvider",
    "sentry.integrations.msteams.MsTeamsIntegrationProvider",
    "sentry.integrations.aws_lambda.AwsLambdaIntegrationProvider",
    "sentry.integrations.discord.DiscordIntegrationProvider",
    "sentry.integrations.opsgenie.OpsgenieIntegrationProvider",
)


SENTRY_SDK_CONFIG: ServerSdkConfig = {
    "release": sentry.__semantic_version__,
    "environment": ENVIRONMENT,
    "project_root": "/usr/src",
    "in_app_include": ["sentry", "sentry_plugins"],
    "debug": True,
    "send_default_pii": True,
    "auto_enabling_integrations": False,
    "enable_db_query_source": True,
    # Keep alive is enabled to help avoid losing events due to network
    # connectivity issues. We are specifically enabling this to help ensure
    # cron monitor check-ins make it through.
    "keep_alive": True,
}

SENTRY_DEV_DSN = os.environ.get("SENTRY_DEV_DSN")
if SENTRY_DEV_DSN:
    # In production, this value is *not* set via an env variable
    # https://github.com/getsentry/getsentry/blob/16a07f72853104b911a368cc8ae2b4b49dbf7408/getsentry/conf/settings/prod.py#L604-L606
    # This is used in case you want to report traces of your development set up to a project of your choice
    SENTRY_SDK_CONFIG["dsn"] = SENTRY_DEV_DSN

# The sample rate to use for profiles. This is conditional on the usage of
# traces_sample_rate. So that means the true sample rate will be approximately
# traces_sample_rate * profiles_sample_rate
# (subject to things like the traces_sampler)
SENTRY_PROFILES_SAMPLE_RATE = 0

# We want to test a few schedulers possible in the profiler. Some are platform
# specific, and each have their own pros/cons. See the sdk for more details.
SENTRY_PROFILER_MODE: Final = "sleep"

# To have finer control over which process will have profiling enabled, this
# environment variable will be required to enable profiling.
#
# This is because profiling requires that we run some stuff globally, and we
# are not ready to run this on the more critical parts of the codebase such as
# the ingest workers yet.
#
# This will allow us to have finer control over where we are running the
# profiler. For example, only on the web server.
SENTRY_PROFILING_ENABLED = os.environ.get("SENTRY_PROFILING_ENABLED", False)

# To have finer control over which process will have continuous profiling enabled,
# this environment variable will be required to enable continuous profiling.
#
# This setting takes precedence over `SENTRY_PROFILING_ENABLED` forcing the SDK
# to operate under the continuous profiling model.
SENTRY_CONTINUOUS_PROFILING_ENABLED = os.environ.get("SENTRY_CONTINUOUS_PROFILING_ENABLED", False)

# Callable to bind additional context for the Sentry SDK
#
# def get_org_context(scope, organization, **kwargs):
#    scope.set_tag('organization.cool', '1')
#
# SENTRY_ORGANIZATION_CONTEXT_HELPER = get_org_context
SENTRY_ORGANIZATION_CONTEXT_HELPER: Callable[..., object] | None = None

# Config options that are explicitly disabled from Django
DEAD = object()

# This will eventually get set from values in SENTRY_OPTIONS during
# sentry.runner.initializer:bootstrap_options
SECRET_KEY = DEAD
EMAIL_BACKEND = DEAD
EMAIL_HOST = DEAD
EMAIL_PORT = DEAD
EMAIL_HOST_USER = DEAD
EMAIL_HOST_PASSWORD = DEAD
EMAIL_USE_TLS = DEAD
EMAIL_USE_SSL = DEAD
SERVER_EMAIL = DEAD
EMAIL_SUBJECT_PREFIX = DEAD

# Shared btw Auth Provider and Social Auth Plugin
GITHUB_APP_ID = DEAD
GITHUB_API_SECRET = DEAD

# Used by Auth Provider
GITHUB_REQUIRE_VERIFIED_EMAIL = DEAD
GITHUB_API_DOMAIN = DEAD
GITHUB_BASE_DOMAIN = DEAD

# Used by Social Auth Plugin
GITHUB_EXTENDED_PERMISSIONS = DEAD
GITHUB_ORGANIZATION = DEAD


SUDO_URL = "sentry-sudo"

# Endpoint to https://github.com/getsentry/sentry-release-registry, used for
# alerting the user of outdated SDKs.
SENTRY_RELEASE_REGISTRY_BASEURL: str | None = None

# Hardcoded SDK versions for SDKs that do not have an entry in the release
# registry.
SDK_VERSIONS = {
    "raven-js": "3.21.0",
    "raven-node": "2.3.0",
    "raven-python": "6.10.0",
    "raven-ruby": "2.7.1",
    "sentry-cocoa": "3.11.1",
    "sentry-java": "1.6.4",
    "sentry-laravel": "1.0.2",
    "sentry-php": "2.0.1",
}

# Some of the migration links below are not ideal, but that is all migration documentation we currently have and can provide at this point
SDK_URLS = {
    "sentry-java": "https://docs.sentry.io/platforms/java/legacy/migration/",
    "@sentry/browser": "https://github.com/getsentry/sentry-javascript/blob/master/MIGRATION.md#migrating-from-raven-js-to-sentrybrowser",
    "sentry-cocoa": "https://docs.sentry.io/platforms/apple/migration/",
    "sentry-php": "https://docs.sentry.io/platforms/php/",
    "sentry-python": "https://docs.sentry.io/platforms/python/migration/",
    "sentry-ruby": "https://docs.sentry.io/platforms/ruby/migration/",
    "sentry-dotnet": "https://docs.sentry.io/platforms/dotnet/migration/#migrating-from-sharpraven-to-sentry-sdk",
    "sentry-go": "https://docs.sentry.io/platforms/go/migration/",
}

DEPRECATED_SDKS = {
    # sdk name => new sdk name
    "raven-java": "sentry-java",
    "raven-java:android": "sentry-java",
    "raven-java:log4j": "sentry-java",
    "raven-java:log4j2": "sentry-java",
    "raven-java:logback": "sentry-java",
    "raven-js": "@sentry/browser",
    "raven-node": "@sentry/browser",
    "raven-objc": "sentry-cocoa",
    "raven-php": "sentry-php",
    "raven-python": "sentry-python",
    "raven-ruby": "sentry-ruby",
    "raven-swift": "sentry-cocoa",
    "raven-csharp": "sentry-dotnet",
    "raven-go": "sentry-go",
    "sentry-android": "sentry-java",
    "sentry-swift": "sentry-cocoa",
    "SharpRaven": "sentry-dotnet",
    # The Ruby SDK used to go by the name 'sentry-raven'...
    "sentry-raven": "sentry-ruby",
}

TERMS_URL: str | None = None
PRIVACY_URL: str | None = None

# Internal sources for debug information files
#
# There are two special values in there: "microsoft" and "ios".  These are
# added by default to any project created.  The "ios" source is currently
# not enabled in the open source build of sentry because it points to a
# sentry internal repository and it's unclear if these can be
# redistributed under the Apple EULA.  If however someone configures their
# own iOS source and name it 'ios' it will be enabled by default for all
# projects.
SENTRY_BUILTIN_SOURCES = {
    "microsoft": {
        "type": "http",
        "id": "sentry:microsoft",
        "name": "Microsoft",
        "layout": {"type": "symstore"},
        "filters": {"filetypes": ["pe", "pdb", "portablepdb"]},
        "url": "https://msdl.microsoft.com/download/symbols/",
        "is_public": True,
    },
    "nuget": {
        "type": "http",
        "id": "sentry:nuget",
        "name": "NuGet.org",
        "layout": {"type": "symstore"},
        "filters": {"filetypes": ["portablepdb"]},
        "url": "https://symbols.nuget.org/download/symbols/",
        "is_public": True,
    },
    "citrix": {
        "type": "http",
        "id": "sentry:citrix",
        "name": "Citrix",
        "layout": {"type": "symstore"},
        "filters": {"filetypes": ["pe", "pdb"]},
        "url": "http://ctxsym.citrix.com/symbols/",
        "is_public": True,
    },
    "intel": {
        "type": "http",
        "id": "sentry:intel",
        "name": "Intel",
        "layout": {"type": "symstore"},
        "filters": {"filetypes": ["pe", "pdb"]},
        "url": "https://software.intel.com/sites/downloads/symbols/",
        "is_public": True,
    },
    "amd": {
        "type": "http",
        "id": "sentry:amd",
        "name": "AMD",
        "layout": {"type": "symstore"},
        "filters": {"filetypes": ["pe", "pdb"]},
        "url": "https://download.amd.com/dir/bin/",
        "is_public": True,
    },
    "nvidia": {
        "type": "http",
        "id": "sentry:nvidia",
        "name": "NVIDIA",
        "layout": {"type": "symstore"},
        "filters": {"filetypes": ["pe", "pdb"]},
        "url": "https://driver-symbols.nvidia.com/",
        "is_public": True,
        # This tells Symbolicator to accept invalid SSL certs
        # when connecting to this source. Currently Symbolicator can't deal
        # with this source's certs because the `openssl` version we use
        # lacks support for Authority Information Access (AIA),
        # so we ignore the certs for now.
        # TODO: Remove this once we can support AIA.
        "accept_invalid_certs": True,
    },
    "chromium": {
        "type": "http",
        "id": "sentry:chromium",
        "name": "Chromium",
        "layout": {"type": "symstore"},
        "filters": {"filetypes": ["pe", "pdb"]},
        "url": "https://chromium-browser-symsrv.commondatastorage.googleapis.com/",
        "is_public": True,
    },
    "unity": {
        "type": "http",
        "id": "sentry:unity",
        "name": "Unity",
        "layout": {"type": "symstore"},
        "filters": {"filetypes": ["pe", "pdb"]},
        "url": "http://symbolserver.unity3d.com/",
        "is_public": True,
    },
    "mozilla": {
        "type": "http",
        "id": "sentry:mozilla",
        "name": "Mozilla",
        "layout": {"type": "symstore"},
        "url": "https://symbols.mozilla.org/",
        "is_public": True,
    },
    "autodesk": {
        "type": "http",
        "id": "sentry:autodesk",
        "name": "Autodesk",
        "layout": {"type": "symstore"},
        "url": "http://symbols.autodesk.com/",
        "is_public": True,
    },
    "electron": {
        "type": "http",
        "id": "sentry:electron",
        "name": "Electron",
        "layout": {"type": "native"},
        "url": "https://symbols.electronjs.org/",
        "filters": {"filetypes": ["pdb", "breakpad", "sourcebundle"]},
        "is_public": True,
    },
    # === Various Linux distributions ===
    # The `https://debuginfod.elfutils.org/` symbol server is set up to federate
    # to a bunch of distro-specific servers, and they explicitly state that:
    # > If your distro offers a server, you may prefer to link to that one directly
    # In the future, we could add the following servers as well after validating:
    # - https://debuginfod.opensuse.org/
    # - https://debuginfod.debian.net/
    # - https://debuginfod.fedoraproject.org/
    # - https://debuginfod.archlinux.org/
    # - https://debuginfod.centos.org/
    # A couple more servers for less widespread distros are also listed, and there
    # might be even more that are not listed on that page.
    # NOTE: The `debuginfod` layout in symbolicator requires the `/buildid/` prefix
    # to be part of the `url`.
    "ubuntu": {
        "type": "http",
        "id": "sentry:ubuntu",
        "name": "Ubuntu",
        "layout": {"type": "debuginfod"},
        "url": "https://debuginfod.ubuntu.com/buildid/",
        "filters": {"filetypes": ["elf_code", "elf_debug"]},
        "is_public": True,
    },
}

# Relay
# List of PKs explicitly allowed by Sentry.  All relays here are always
# registered as internal relays.
# DEPRECATED !!! (18.May.2021) This entry has been deprecated in favour of
# ~/.sentry/conf.yml (relay.static_auth)
SENTRY_RELAY_WHITELIST_PK = [
    # NOTE (RaduW) This is the relay key for the relay instance used by devservices.
    # This should NOT be part of any production environment.
    # This key should match the key in /sentry/config/relay/credentials.json
    "SMSesqan65THCV6M4qs4kBzPai60LzuDn-xNsvYpuP8"
]

# When open registration is not permitted then only relays in the
# list of explicitly allowed relays can register.
SENTRY_RELAY_OPEN_REGISTRATION = True

# GeoIP
# Used for looking up IP addresses.
# For example /usr/local/share/GeoIP/GeoIPCity.mmdb
GEOIP_PATH_MMDB: str | None = None

# CDN
# If this is an absolute url like e.g.: https://js.sentry-cdn.com/
# the full url will look like this: https://js.sentry-cdn.com/<public_key>.min.js
# otherwise django reverse url lookup will be used.
JS_SDK_LOADER_CDN_URL = ""
# Version of the SDK - Used in header Surrogate-Key sdk/JS_SDK_LOADER_SDK_VERSION
JS_SDK_LOADER_SDK_VERSION = ""
# This should be the url pointing to the JS SDK. It may contain up to two "%s".
# The first "%s" will be replaced with the SDK version, the second one is used
# to inject a bundle modifier in the JS SDK CDN loader. e.g:
# - 'https://browser.sentry-cdn.com/%s/bundle%s.min.js' will become
# 'https://browser.sentry-cdn.com/7.0.0/bundle.es5.min.js'
# - 'https://browser.sentry-cdn.com/%s/bundle.min.js' will become
# 'https://browser.sentry-cdn.com/7.0.0/bundle.min.js'
# - 'https://browser.sentry-cdn.com/6.19.7/bundle.min.js' will stay the same.
JS_SDK_LOADER_DEFAULT_SDK_URL = ""

# block domains which are generally used by spammers -- keep this configurable
# in case a self-hosted install wants to allow it
INVALID_EMAIL_ADDRESS_PATTERN = re.compile(r"\@qq\.com$", re.I)

# This is customizable for sentry.io, but generally should only be additive
# (currently the values not used anymore so this is more for documentation purposes)
SENTRY_USER_PERMISSIONS = ("broadcasts.admin", "users.admin", "options.admin")

# WARNING(iker): there are two different formats for KAFKA_CLUSTERS: the one we
# use below, and a legacy one still used in `getsentry`.
# Reading items from this default configuration directly might break deploys.
# To correctly read items from this dictionary and not worry about the format,
# see `sentry.utils.kafka_config.get_kafka_consumer_cluster_options`.
KAFKA_CLUSTERS: dict[str, dict[str, Any]] = {
    "default": {
        "common": {"bootstrap.servers": "127.0.0.1:9092"},
        "producers": {
            "compression.type": "lz4",
            "message.max.bytes": 50000000,  # 50MB, default is 1MB
        },
        "consumers": {},
    }
}


# Mapping of default Kafka topic name to custom names
KAFKA_TOPIC_OVERRIDES: Mapping[str, str] = {}


# Mapping of default Kafka topic name to cluster name
# as per KAFKA_CLUSTERS.
# This must be the default name that matches the topic
# in sentry.conf.types.kafka_definition and sentry-kafka-schemas
# and not any environment-specific override value
KAFKA_TOPIC_TO_CLUSTER: Mapping[str, str] = {
    "events": "default",
    "ingest-events-dlq": "default",
    "snuba-commit-log": "default",
    "transactions": "default",
    "snuba-transactions-commit-log": "default",
    "outcomes": "default",
    "outcomes-dlq": "default",
    "outcomes-billing": "default",
    "outcomes-billing-dlq": "default",
    "events-subscription-results": "default",
    "transactions-subscription-results": "default",
    "generic-metrics-subscription-results": "default",
    "metrics-subscription-results": "default",
    "ingest-events": "default",
    "ingest-feedback-events": "default",
    "ingest-feedback-events-dlq": "default",
    "ingest-attachments": "default",
    "ingest-attachments-dlq": "default",
    "ingest-transactions": "default",
    "ingest-transactions-dlq": "default",
    "ingest-metrics": "default",
    "ingest-metrics-dlq": "default",
    "snuba-metrics": "default",
    "profiles": "default",
    "ingest-performance-metrics": "default",
    "ingest-generic-metrics-dlq": "default",
    "snuba-generic-metrics": "default",
    "ingest-replay-events": "default",
    "ingest-replay-recordings": "default",
    "ingest-occurrences": "default",
    "ingest-monitors": "default",
    "monitors-clock-tick": "default",
    "monitors-clock-tasks": "default",
    "uptime-configs": "default",
    "uptime-results": "default",
    "uptime-configs": "default",
    "generic-events": "default",
    "snuba-generic-events-commit-log": "default",
    "group-attributes": "default",
    "snuba-spans": "default",
    "shared-resources-usage": "default",
    "buffered-segments": "default",
    "buffered-segments-dlq": "default",
    "hackweek": "default",
    "hackweek-dlq": "default",
}


# If True, sentry.utils.arroyo.run_task_with_multiprocessing will actually be
# single-threaded under the hood for performance
KAFKA_CONSUMER_FORCE_DISABLE_MULTIPROCESSING = False


# For Jira, only approved apps can use the access_email_addresses scope
# This scope allows Sentry to use the email endpoint (https://developer.atlassian.com/cloud/jira/platform/rest/v3/#api-rest-api-3-user-email-get)
# We use the email with Jira 2-way sync in order to match the user
JIRA_USE_EMAIL_SCOPE = False

# Specifies the list of django apps to include in the lockfile. If Falsey then include
# all apps with migrations
MIGRATIONS_LOCKFILE_APP_WHITELIST = (
    "nodestore",
    "replays",
    "sentry",
    "social_auth",
    "feedback",
    "hybridcloud",
    "remote_subscriptions",
    "uptime",
    "workflow_engine",
)
# Where to write the lockfile to.
MIGRATIONS_LOCKFILE_PATH = os.path.join(PROJECT_ROOT, os.path.pardir, os.path.pardir)

# Log error and abort processing (without dropping event, but marking it as failed to process)
# when `symbolicate_event` is taking more than n seconds to process an event.
SYMBOLICATOR_PROCESS_EVENT_HARD_TIMEOUT = 15 * 60

# Log warning when `symbolicate_event` is taking more than n seconds to process an event.
SYMBOLICATOR_PROCESS_EVENT_WARN_TIMEOUT = 2 * 60

# Block `symbolicate_event` for this many seconds to wait for a response from Symbolicator.
SYMBOLICATOR_POLL_TIMEOUT = 5

# The `url` of the different Symbolicator pools.
# We want to route different workloads to a different set of Symbolicator pools.
# This can be as fine-grained as using a different pool for normal "native"
# symbolication, `js` symbolication, `jvm` symbolication,
# and `lpq` variants`of each of them.
# (See `SENTRY_LPQ_OPTIONS` and related settings)
# The keys here should match the `SymbolicatorPools` enum
# defined in `src/sentry/lang/native/symbolicator.py`.
# If a specific setting does not exist, this will fall back to the `default` pool.
# If that is not configured, it will fall back to the `url` configured in
# `symbolicator.options`.
# The settings here are intentionally empty and will fall back to
# `symbolicator.options` for backwards compatibility.
SYMBOLICATOR_POOL_URLS: dict[str, str] = {
    # "default": "...",
    # "js": "...",
    # "jvm": "...",
    # "lpq": "...",
    # "lpq_js": "...",
    # "lpq_jvm": "...",
}

SENTRY_REQUEST_METRIC_ALLOWED_PATHS = (
    "sentry.web.api",
    "sentry.web.frontend",
    "sentry.api.endpoints",
    "sentry.data_export.endpoints",
    "sentry.discover.endpoints",
    "sentry.incidents.endpoints",
    "sentry.replays.endpoints",
    "sentry.monitors.endpoints",
    "sentry.issues.endpoints",
    "sentry.integrations.api.endpoints",
    "sentry.users.api.endpoints",
)
SENTRY_MAIL_ADAPTER_BACKEND = "sentry.mail.adapter.MailAdapter"

# Project ID used by synthetic monitoring
# Synthetic monitoring recurringly send events, prepared with specific
# attributes, which can be identified through the whole processing pipeline and
# observed mainly for producing stable metrics.
SENTRY_SYNTHETIC_MONITORING_PROJECT_ID: int | None = None

# Similarity cluster to use
# Similarity-v1: uses hardcoded set of event properties for diffing
SENTRY_SIMILARITY_INDEX_REDIS_CLUSTER = "default"

# Unused legacy option, there to satisfy getsentry CI. Remove from getsentry, then here
SENTRY_SIMILARITY2_INDEX_REDIS_CLUSTER = None

# How long the migration phase for grouping lasts
SENTRY_GROUPING_UPDATE_MIGRATION_PHASE = 30 * 24 * 3600  # 30 days

SENTRY_USE_UWSGI = True

# Configure service wrapper for reprocessing2 state
SENTRY_REPROCESSING_STORE = "sentry.eventstore.reprocessing.redis.RedisReprocessingStore"
# Which cluster is used to store auxiliary data for reprocessing. Note that
# this cluster is not used to store attachments etc, that still happens on
# rc-processing. This is just for buffering up event IDs and storing a counter
# for synchronization/progress report.
SENTRY_REPROCESSING_STORE_OPTIONS = {"cluster": "default"}

# When copying attachments for to-be-reprocessed events into processing store,
# how large is an individual file chunk? Each chunk is stored as Redis key.
SENTRY_REPROCESSING_ATTACHMENT_CHUNK_SIZE = 2**20

# How long tombstones from reprocessing will live.
SENTRY_REPROCESSING_TOMBSTONES_TTL = 24 * 3600

# How long reprocessing counters are kept in Redis before they expire.
SENTRY_REPROCESSING_SYNC_TTL = 30 * 24 * 3600  # 30 days

# How many events to query for at once while paginating through an entire
# issue. Note that this needs to be kept in sync with the time-limits on
# `sentry.tasks.reprocessing2.reprocess_group`. That task is responsible for
# copying attachments from filestore into redis and can easily take a couple of
# seconds per event. Better play it safe!
SENTRY_REPROCESSING_PAGE_SIZE = 10

# How many event IDs to buffer up in Redis before sending them to Snuba. This
# is about "remaining events" exclusively.
SENTRY_REPROCESSING_REMAINING_EVENTS_BUF_SIZE = 500

# Which backend to use for RealtimeMetricsStore.
#
# Currently, only redis is supported.
SENTRY_REALTIME_METRICS_BACKEND = (
    "sentry.processing.realtime_metrics.dummy.DummyRealtimeMetricsStore"
)
SENTRY_REALTIME_METRICS_OPTIONS = {
    # The redis cluster used for the realtime store redis backend.
    "cluster": "default",
    # Length of the sliding symbolicate_event budgeting window, in seconds.
    #
    # The LPQ selection is computed based on the `SENTRY_LPQ_OPTIONS["project_budget"]`
    # defined below.
    "budget_time_window": 2 * 60,
    # The bucket size of the project budget metric.
    #
    # The size (in seconds) of the buckets that events are sorted into.
    "budget_bucket_size": 10,
    # Number of seconds to wait after a project is made eligible or ineligible for the LPQ
    # before its eligibility can be changed again.
    #
    # This backoff is only applied to automatic changes to project eligibility, and has zero effect
    # on any manually-triggered changes to a project's presence in the LPQ.
    "backoff_timer": 5 * 60,
}

# Whether badly behaving projects will be automatically
# sent to the low priority queue
SENTRY_ENABLE_AUTO_LOW_PRIORITY_QUEUE = False

# Tunable knobs for automatic LPQ eligibility.
#
# LPQ eligibility is based on the average spent budget in a sliding time window
# defined in `SENTRY_REALTIME_METRICS_OPTIONS["budget_time_window"]` above.
#
# The `project_budget` option is defined as the average per-second
# "symbolication time budget" a project can spend.
# See `RealtimeMetricsStore.record_project_duration` for an explanation of how
# this works.
# The "regular interval" at which symbolication time is submitted is defined by
# `SYMBOLICATOR_POLL_TIMEOUT`.
#
# This value is already adjusted according to the
# `symbolicate-event.low-priority.metrics.submission-rate` option.
SENTRY_LPQ_OPTIONS = {
    # These are the per-project budget in per-second "symbolication time budget".
    # There is one budget for each of the symbolication platforms: native, js, and jvm.
    # The "project_budget" value exists for backward compatibility.
    #
    # This has been arbitrarily chosen as `5.0`, which means an average of:
    # -  1x 5-second event per second, or
    # -  5x 1-second events per second, or
    # - 10x 0.5-second events per second
    #
    # Cost increases quadratically with symbolication time.
    "project_budget": 5.0,
    "project_budget_native": 5.0,
    "project_budget_js": 5.0,
    "project_budget_jvm": 5.0,
}

# XXX(meredith): Temporary metrics indexer
SENTRY_METRICS_INDEXER_REDIS_CLUSTER = "default"

# Timeout for the project counter statement execution.
# In case of contention on the project counter, prevent workers saturation with
# save_event tasks from single project.
# Value is in milliseconds. Set to `None` to disable.
SENTRY_PROJECT_COUNTER_STATEMENT_TIMEOUT = 1000

# Implemented in getsentry to run additional devserver workers.
SENTRY_EXTRA_WORKERS: MutableSequence[str] = []

SAMPLED_DEFAULT_RATE = 1.0

# A set of extra URLs to sample
ADDITIONAL_SAMPLED_URLS: dict[str, float] = {}

# A set of extra tasks to sample
ADDITIONAL_SAMPLED_TASKS: dict[str, float] = {}

# This controls whether Sentry is run in a demo mode.
# Enabling this will allow users to create accounts without an email or password.
DEMO_MODE = False

# all demo orgs are owned by the user with this email
DEMO_ORG_OWNER_EMAIL: str | None = None

# adds an extra JS to HTML template
INJECTED_SCRIPT_ASSETS: list[str] = []

PG_VERSION: str = os.getenv("PG_VERSION") or "14"

# Zero Downtime Migrations settings as defined at
# https://github.com/tbicr/django-pg-zero-downtime-migrations#settings
ZERO_DOWNTIME_MIGRATIONS_RAISE_FOR_UNSAFE = True
ZERO_DOWNTIME_MIGRATIONS_LOCK_TIMEOUT = None
ZERO_DOWNTIME_MIGRATIONS_STATEMENT_TIMEOUT = None

if int(PG_VERSION.split(".", maxsplit=1)[0]) < 12:
    # In v0.6 of django-pg-zero-downtime-migrations this settings is deprecated for PostreSQLv12+
    # https://github.com/tbicr/django-pg-zero-downtime-migrations/blob/7b3f5c045b40e656772859af4206acf3f11c0951/CHANGES.md#06

    # Note: The docs have this backwards. We set this to False here so that we always add check
    # constraints instead of setting the column to not null.
    ZERO_DOWNTIME_MIGRATIONS_USE_NOT_NULL = False

SEER_DEFAULT_URL = "http://127.0.0.1:9091"  # for local development
SEER_DEFAULT_TIMEOUT = 5

SEER_BREAKPOINT_DETECTION_URL = SEER_DEFAULT_URL  # for local development, these share a URL
SEER_BREAKPOINT_DETECTION_TIMEOUT = 5

SEER_SEVERITY_URL = SEER_DEFAULT_URL  # for local development, these share a URL
SEER_SEVERITY_TIMEOUT = 0.3  # 300 milliseconds
SEER_SEVERITY_RETRIES = 1

SEER_AUTOFIX_URL = SEER_DEFAULT_URL  # for local development, these share a URL

SEER_GROUPING_URL = SEER_DEFAULT_URL  # for local development, these share a URL
SEER_GROUPING_TIMEOUT = 1

SEER_GROUPING_BACKFILL_URL = SEER_DEFAULT_URL

SEER_ANOMALY_DETECTION_MODEL_VERSION = "v1"
SEER_ANOMALY_DETECTION_URL = SEER_DEFAULT_URL  # for local development, these share a URL
SEER_ANOMALY_DETECTION_TIMEOUT = 15

SEER_ANOMALY_DETECTION_ENDPOINT_URL = (
    f"/{SEER_ANOMALY_DETECTION_MODEL_VERSION}/anomaly-detection/detect"
)

SEER_AUTOFIX_GITHUB_APP_USER_ID = 157164994

SEER_AUTOFIX_FORCE_USE_REPOS: list[dict] = []


# This is the URL to the profiling service
SENTRY_VROOM = os.getenv("VROOM", "http://127.0.0.1:8085")

SENTRY_REPLAYS_SERVICE_URL = "http://localhost:8090"


SENTRY_ISSUE_ALERT_HISTORY = "sentry.rules.history.backends.postgres.PostgresRuleHistoryBackend"
SENTRY_ISSUE_ALERT_HISTORY_OPTIONS: dict[str, Any] = {}

# This is useful for testing SSO expiry flows
SENTRY_SSO_EXPIRY_SECONDS = os.environ.get("SENTRY_SSO_EXPIRY_SECONDS", None)

# Set to an iterable of strings matching services so only logs from those services show up
# eg. DEVSERVER_LOGS_ALLOWLIST = {"server", "webpack", "worker"}
DEVSERVER_LOGS_ALLOWLIST: set[str] | None = None

# Filter for logs of incoming requests, which matches on substrings. For example, to prevent the
# server from logging
#
#   `POST 200 /api/0/relays/projectconfigs/?version=3 HTTP/1.1 1915`,
#
# add "/api/0/relays/projectconfigs/" to the list, or to suppress logging of all requests to
# `relays/xxx` endpoints, add "/api/0/relays/".
DEVSERVER_REQUEST_LOG_EXCLUDES: list[str] = []

LOG_API_ACCESS = not IS_DEV or os.environ.get("SENTRY_LOG_API_ACCESS")

# We should not run access logging middleware on some endpoints as
# it is very noisy, and these views are hit by internal services.
ACCESS_LOGS_EXCLUDE_PATHS = ("/api/0/internal/", "/api/0/relays/")

VALIDATE_SUPERUSER_ACCESS_CATEGORY_AND_REASON = True
DISABLE_SU_FORM_U2F_CHECK_FOR_LOCAL = False
SUPERUSER_STAFF_EMAIL_SUFFIX: str | None = None

# determines if we enable analytics or not
ENABLE_ANALYTICS = False

MAX_SLOW_CONDITION_ISSUE_ALERTS = 100
MAX_MORE_SLOW_CONDITION_ISSUE_ALERTS = 400
MAX_FAST_CONDITION_ISSUE_ALERTS = 500
MAX_QUERY_SUBSCRIPTIONS_PER_ORG = 1000
MAX_MORE_FAST_CONDITION_ISSUE_ALERTS = 1000

MAX_REDIS_SNOWFLAKE_RETRY_COUNTER = 5

SNOWFLAKE_VERSION_ID = 1
SENTRY_SNOWFLAKE_EPOCH_START = datetime(2022, 8, 8, 0, 0).timestamp()
SENTRY_USE_SNOWFLAKE = False

SENTRY_DEFAULT_LOCKS_BACKEND_OPTIONS = {
    "path": "sentry.utils.locking.backends.redis.RedisLockBackend",
    "options": {"cluster": "default"},
}

SENTRY_POST_PROCESS_LOCKS_BACKEND_OPTIONS = {
    "path": "sentry.utils.locking.backends.redis.RedisLockBackend",
    "options": {"cluster": "default"},
}
# maximum number of projects allowed to query snuba with for the organization_vitals_overview endpoint
ORGANIZATION_VITALS_OVERVIEW_PROJECT_LIMIT = 300


# Default string indexer cache options
SENTRY_STRING_INDEXER_CACHE_OPTIONS = {
    "cache_name": "default",
}
SENTRY_POSTGRES_INDEXER_RETRY_COUNT = 2

# Settings related to SiloMode
FAIL_ON_UNAVAILABLE_API_CALL = False

DISALLOWED_CUSTOMER_DOMAINS: list[str] = []

SENTRY_ISSUE_PLATFORM_RATE_LIMITER_OPTIONS: dict[str, str] = {}
SENTRY_ISSUE_PLATFORM_FUTURES_MAX_LIMIT = 10000

SENTRY_GROUP_ATTRIBUTES_FUTURES_MAX_LIMIT = 10000

# How long we should wait for a gateway proxy request to return before giving up
GATEWAY_PROXY_TIMEOUT = None

SENTRY_SLICING_LOGICAL_PARTITION_COUNT = 256
# This maps a Sliceable for slicing by name and (lower logical partition, upper physical partition)
# to a given slice. A slice is a set of physical resources in Sentry and Snuba.
#
# For each Sliceable, the range [0, SENTRY_SLICING_LOGICAL_PARTITION_COUNT) must be mapped
# to a slice ID
SENTRY_SLICING_CONFIG: Mapping[str, Mapping[tuple[int, int], int]] = {}

# Show banners on the login page that are defined in layout.html
SHOW_LOGIN_BANNER = False

# Mapping of (logical topic names, slice id) to physical topic names
# and kafka broker names. The kafka broker names are used to construct
# the broker config from KAFKA_CLUSTERS. This is used for slicing only.
# Example:
# SLICED_KAFKA_TOPICS = {
#   ("KAFKA_SNUBA_GENERIC_METRICS", 0): {
#       "topic": "generic_metrics_0",
#       "cluster": "cluster_1",
#   },
#   ("KAFKA_SNUBA_GENERIC_METRICS", 1): {
#       "topic": "generic_metrics_1",
#       "cluster": "cluster_2",
# }
# And then in KAFKA_CLUSTERS:
# KAFKA_CLUSTERS = {
#   "cluster_1": {
#       "bootstrap.servers": "kafka1:9092",
#   },
#   "cluster_2": {
#       "bootstrap.servers": "kafka2:9092",
#   },
# }
SLICED_KAFKA_TOPICS: Mapping[tuple[str, int], Mapping[str, Any]] = {}

# Used by silo tests -- activate all silo mode test decorators even if not marked stable
FORCE_SILOED_TESTS = os.environ.get("SENTRY_FORCE_SILOED_TESTS", False)

# Set the URL for signup page that we redirect to for the setup wizard if signup=1 is in the query params
SENTRY_SIGNUP_URL: str | None = None

SENTRY_ORGANIZATION_ONBOARDING_TASK = "sentry.onboarding_tasks.backends.organization_onboarding_task.OrganizationOnboardingTaskBackend"

# Previously replays were ingested using the filestore interface and service. Both the
# interface and the service were dropped in favor of reusing the metadata contained
# within ClickHouse and uploading directly to the cloud storage provider.
#
# Default: true. Disabling this option may make older records unretrievable. No data is
# lost as a result of toggling this setting.
SENTRY_REPLAYS_ATTEMPT_LEGACY_FILESTORE_LOOKUP = True

SENTRY_FEATURE_ADOPTION_CACHE_OPTIONS = {
    "path": "sentry.models.featureadoption.FeatureAdoptionRedisBackend",
    "options": {"cluster": "default"},
}

ADDITIONAL_BULK_QUERY_DELETES: list[tuple[str, str, str | None]] = []

# Monitor limits to prevent abuse
MAX_MONITORS_PER_ORG = 1500
MAX_ENVIRONMENTS_PER_MONITOR = 1000

# Raise schema validation errors and make the indexer crash (only useful in
# tests)
SENTRY_METRICS_INDEXER_RAISE_VALIDATION_ERRORS = False

# The Redis cluster to use for monitoring the service / consumer health.
SENTRY_SERVICE_MONITORING_REDIS_CLUSTER = "default"

# This is a view of which abstract processing service is backed by which infrastructure.
# Right now, the infrastructure can be `redis` or `rabbitmq`.
#
# For `redis`, one has to provide the cluster id.
# It has to match a cluster defined in `redis.redis_clusters`.
#
# For `rabbitmq`, one has to provide a list of server URLs.
# The URL is in the format `http://{user}:{password}@{hostname}:{port}/`.
#
# The definition can also be empty, in which case nothing is checked and
# the service is assumed to be healthy.
# However, the service *must* be defined.
SENTRY_PROCESSING_SERVICES: Mapping[str, Any] = {
    "celery": {"redis": "default"},
    "attachments-store": {"redis": "default"},
    "processing-store": {},  # "redis": "processing"},
    "processing-locks": {"redis": "default"},
    "post-process-locks": {"redis": "default"},
}


# If set to true, model cache will read by default from DB read replica in case of cache misses.
# NB: Set to true only if you have multi db setup and django db routing configured.
#     See sentry.db.models.manager.base_query_set how qs.using_replica() works for more details db
#     router implementation.
SENTRY_MODEL_CACHE_USE_REPLICA = False

# Additional consumer definitions beyond the ones defined in sentry.consumers.
# Necessary for getsentry to define custom consumers.
SENTRY_KAFKA_CONSUMERS: Mapping[str, ConsumerDefinition] = {}

# sentry devserver should _always_ start the following consumers, identified by
# key in SENTRY_KAFKA_CONSUMERS or sentry.consumers.KAFKA_CONSUMERS
DEVSERVER_START_KAFKA_CONSUMERS: MutableSequence[str] = []


# If set to True, buffer.incr will be spawned as background celery task. If false it's a direct call
# to the buffer service.
SENTRY_BUFFER_INCR_AS_CELERY_TASK = False

# Feature flag to turn off role-swapping to help bridge getsentry transition.
USE_ROLE_SWAPPING_IN_TESTS = True

# Threshold for the number of timeouts needed in a day to disable an integration
BROKEN_TIMEOUT_THRESHOLD = 1000

# This webhook url can be configured to log the changes made to runtime options as they
# are changed by sentry configoptions.
OPTIONS_AUTOMATOR_SLACK_WEBHOOK_URL: str | None = None

OPTIONS_AUTOMATOR_HMAC_SECRET: str | None = None

SENTRY_METRICS_INTERFACE_BACKEND = "sentry.sentry_metrics.client.snuba.SnubaMetricsBackend"
SENTRY_METRICS_INTERFACE_BACKEND_OPTIONS: dict[str, Any] = {}

# Controls whether the SDK will send the metrics upstream to the S4S transport.
SENTRY_SDK_UPSTREAM_METRICS_ENABLED = False

# Backwards compatibility for URLs that don't
# have enough context to route via organization.
# New usage of these endpoints should use the region domains,
# but existing customers have been using these routes
# on the main domain for a long time.
REGION_PINNED_URL_NAMES = {
    # These paths have organization scoped aliases
    "sentry-api-0-builtin-symbol-sources",
    "sentry-api-0-grouping-configs",
    "sentry-api-0-prompts-activity",
    # Unprefixed issue URLs
    "sentry-api-0-group-details",
    "sentry-api-0-group-activities",
    "sentry-api-0-group-events",
    "sentry-api-0-group-event-details",
    "sentry-api-0-group-notes",
    "sentry-api-0-group-note-details",
    "sentry-api-0-group-hashes",
    "sentry-api-0-group-reprocessing",
    "sentry-api-0-group-stats",
    "sentry-api-0-group-tags",
    "sentry-api-0-group-tag-key-details",
    "sentry-api-0-group-tag-key-values",
    "sentry-api-0-group-user-reports",
    "sentry-api-0-group-attachments",
    "sentry-api-0-group-similar",
    "sentry-api-0-group-similar-issues-embeddings",
    "sentry-api-0-group-external-issues",
    "sentry-api-0-group-external-issues-details",
    "sentry-api-0-group-integrations",
    "sentry-api-0-group-integration-details",
    "sentry-api-0-group-current-release",
    "sentry-api-0-group-participants",
    "sentry-api-0-shared-group-details",
    # Unscoped profiling URLs
    "sentry-api-0-profiling-project-profile",
    # These paths are used by relay which is implicitly region scoped
    "sentry-api-0-relays-index",
    "sentry-api-0-relay-register-challenge",
    "sentry-api-0-relay-register-response",
    "sentry-api-0-relay-projectconfigs",
    "sentry-api-0-relay-projectids",
    "sentry-api-0-relay-publickeys",
    "sentry-api-0-relays-healthcheck",
    "sentry-api-0-relays-details",
    # Backwards compatibility for US customers.
    # New usage of these is region scoped.
    "sentry-js-sdk-loader",
    "sentry-release-hook",
    "sentry-api-0-organizations",
    "sentry-api-0-projects",
    "sentry-api-0-accept-project-transfer",
    "sentry-organization-avatar-url",
    "sentry-chartcuterie-config",
    "sentry-robots-txt",
}
# Used in tests to skip forwarding relay paths to a region silo that does not exist.
APIGATEWAY_PROXY_SKIP_RELAY = False

# Shared resource ids for accounting
EVENT_PROCESSING_STORE = "rc_processing_redis"
COGS_EVENT_STORE_LABEL = "bigtable_nodestore"

# Disable DDM entirely
SENTRY_DDM_DISABLE = os.getenv("SENTRY_DDM_DISABLE", "0") in ("1", "true", "True")

SEER_SIMILARITY_MODEL_VERSION = "v0"
SEER_SIMILAR_ISSUES_URL = f"/{SEER_SIMILARITY_MODEL_VERSION}/issues/similar-issues"
SEER_MAX_GROUPING_DISTANCE = 0.01
SEER_MAX_SIMILARITY_DISTANCE = 0.15  # Not yet in use - Seer doesn't obey this right now
SEER_GROUPING_RECORDS_URL = (
    f"/{SEER_SIMILARITY_MODEL_VERSION}/issues/similar-issues/grouping-record"
)
SEER_PROJECT_GROUPING_RECORDS_DELETE_URL = (
    f"/{SEER_SIMILARITY_MODEL_VERSION}/issues/similar-issues/grouping-record/delete"
)
SEER_HASH_GROUPING_RECORDS_DELETE_URL = (
    f"/{SEER_SIMILARITY_MODEL_VERSION}/issues/similar-issues/grouping-record/delete-by-hash"
)
SEER_SIMILARITY_CIRCUIT_BREAKER_KEY = "seer.similarity"

SEER_ANOMALY_DETECTION_VERSION = "v1"
SEER_ANOMALY_DETECTION_STORE_DATA_URL = f"/{SEER_ANOMALY_DETECTION_VERSION}/anomaly-detection/store"

SIMILARITY_BACKFILL_COHORT_MAP: dict[str, list[int]] = {}

# Devserver configuration overrides.
ngrok_host = os.environ.get("SENTRY_DEVSERVER_NGROK")
if ngrok_host:
    SENTRY_OPTIONS["system.url-prefix"] = f"https://{ngrok_host}"
    SENTRY_OPTIONS["system.base-hostname"] = ngrok_host
    SENTRY_OPTIONS["system.region-api-url-template"] = f"https://{{region}}.{ngrok_host}"
    SENTRY_FEATURES["system:multi-region"] = True

    CSRF_TRUSTED_ORIGINS = [f"https://*.{ngrok_host}", f"https://{ngrok_host}"]
    ALLOWED_HOSTS = [f".{ngrok_host}", "localhost", "127.0.0.1", ".docker.internal"]

    SESSION_COOKIE_DOMAIN: str = f".{ngrok_host}"
    CSRF_COOKIE_DOMAIN = SESSION_COOKIE_DOMAIN
    SUDO_COOKIE_DOMAIN = SESSION_COOKIE_DOMAIN

if SILO_DEVSERVER:
    # Add connections for the region & control silo databases.
    DATABASES["control"] = DATABASES["default"].copy()
    DATABASES["control"]["NAME"] = "control"

    # Use the region database in the default connection as region
    # silo database is the 'default' elsewhere in application logic.
    DATABASES["default"]["NAME"] = "region"

    DATABASE_ROUTERS = ("sentry.db.router.SiloRouter",)

    # Addresses are hardcoded based on the defaults
    # we use in commands/devserver.
    region_port = os.environ.get("SENTRY_REGION_SILO_PORT", "8010")
    SENTRY_REGION_CONFIG = [
        {
            "name": "us",
            "snowflake_id": 1,
            "category": "MULTI_TENANT",
            "address": f"http://127.0.0.1:{region_port}",
            "api_token": "dev-region-silo-token",
        }
    ]
    SENTRY_MONOLITH_REGION = SENTRY_REGION_CONFIG[0]["name"]

    # Cross region RPC authentication
    RPC_SHARED_SECRET = [
        "a-long-value-that-is-shared-but-also-secret",
    ]
    RPC_TIMEOUT = 15.0
    SEER_RPC_SHARED_SECRET = ["seers-also-very-long-value-haha"]

    # Key for signing integration proxy requests.
    SENTRY_SUBNET_SECRET = "secret-subnet-signature"

    control_port = os.environ.get("SENTRY_CONTROL_SILO_PORT", "8000")
    SENTRY_CONTROL_ADDRESS = f"http://127.0.0.1:{control_port}"

    # Webserver config
    bind_address = os.environ.get("SENTRY_DEVSERVER_BIND")
    if bind_address:
        bind = str(bind_address).split(":")
        SENTRY_WEB_HOST = bind[0]
        SENTRY_WEB_PORT = int(bind[1])

    CELERYBEAT_SCHEDULE_FILENAME = f"celerybeat-schedule-{SILO_MODE}"


# tmp(michal): Default configuration for post_process* queueus split
SENTRY_POST_PROCESS_QUEUE_SPLIT_ROUTER: dict[str, Callable[[], str]] = {}<|MERGE_RESOLUTION|>--- conflicted
+++ resolved
@@ -422,11 +422,8 @@
     "sentry.hybridcloud",
     "sentry.remote_subscriptions.apps.Config",
     "sentry.data_secrecy",
-<<<<<<< HEAD
     "sentry.taskworker",
-=======
     "sentry.workflow_engine",
->>>>>>> 001b1c3c
 )
 
 # Silence internal hints from Django's system checks
