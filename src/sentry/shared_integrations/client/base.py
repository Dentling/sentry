--- conflicted
+++ resolved
@@ -89,7 +89,6 @@
         """
         return prepared_request
 
-<<<<<<< HEAD
     def is_response_fatal(self, resp: Response | None = None, e: Exception | None = None) -> bool:
         return False
 
@@ -114,45 +113,7 @@
         # print(resp.status_code)
         if resp.status_code < 300:
             return True
-=======
-    @overload
-    def _request(
-        self,
-        method: str,
-        path: str,
-        headers: Mapping[str, str] | None = None,
-        data: Mapping[str, str] | None = None,
-        params: Mapping[str, str] | None = None,
-        auth: str | None = None,
-        json: bool = True,
-        allow_text: bool | None = None,
-        allow_redirects: bool | None = None,
-        timeout: int | None = None,
-        ignore_webhook_errors: bool = False,
-        prepared_request: PreparedRequest | None = None,
-        raw_response: Literal[True] = ...,
-    ) -> Response:
-        ...
-
-    @overload
-    def _request(
-        self,
-        method: str,
-        path: str,
-        headers: Mapping[str, str] | None = None,
-        data: Mapping[str, str] | None = None,
-        params: Mapping[str, str] | None = None,
-        auth: str | None = None,
-        json: bool = True,
-        allow_text: bool | None = None,
-        allow_redirects: bool | None = None,
-        timeout: int | None = None,
-        ignore_webhook_errors: bool = False,
-        prepared_request: PreparedRequest | None = None,
-        raw_response: bool = ...,
-    ) -> BaseApiResponseX:
-        ...
->>>>>>> 3b3d6155
+
 
     def _request(
         self,
