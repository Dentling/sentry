--- conflicted
+++ resolved
@@ -240,9 +240,14 @@
 
         return use_on_demand_metrics, on_demand_metric_type
 
-<<<<<<< HEAD
     def save_dashboard_widget_split_decision(
-        self, widget, dataset_inferred_from_query, has_errors, has_transactions_data
+        self,
+        widget,
+        dataset_inferred_from_query,
+        has_errors,
+        has_transactions_data,
+        organization,
+        user,
     ):
         """This can be removed once the discover dataset has been fully split"""
         decision = None
@@ -251,29 +256,11 @@
             decision = dataset_inferred_from_query
             sentry_sdk.set_tag("discover.split_reason", "inferred_from_query")
         elif has_errors and not has_transactions_data:
-=======
-    def save_split_decision(self, widget, has_errors, has_transactions_data, organization, user):
-        """This can be removed once the discover dataset has been fully split"""
-        source = DashboardDatasetSourcesTypes.INFERRED.value
-        if has_errors and not has_transactions_data:
->>>>>>> 7774556e
             decision = DashboardWidgetTypes.ERROR_EVENTS
             sentry_sdk.set_tag("discover.split_reason", "query_result")
         elif not has_errors and has_transactions_data:
             decision = DashboardWidgetTypes.TRANSACTION_LIKE
             sentry_sdk.set_tag("discover.split_reason", "query_result")
-<<<<<<< HEAD
-        elif has_errors and has_transactions_data:
-            decision = DashboardWidgetTypes.DISCOVER
-        else:
-            # In the case that neither side has data, we do not need to split this yet and can make multiple queries to check each time.
-            # This will help newly created widgets or infrequent count widgets that shouldn't be prematurely assigned a side.
-            decision = None
-        sentry_sdk.set_tag("split_decision", decision)
-
-        if decision is not None and widget.discover_widget_split != decision:
-            widget.discover_widget_split = decision
-=======
         else:
             if features.has(
                 "organizations:performance-discover-dataset-selector", organization, actor=user
@@ -295,7 +282,6 @@
         if decision is not None and widget.discover_widget_split != decision:
             widget.discover_widget_split = decision
             widget.dataset_source = source
->>>>>>> 7774556e
             widget.save()
 
         return decision
