--- conflicted
+++ resolved
@@ -1,9 +1,5 @@
-<<<<<<< HEAD
-=======
 from __future__ import absolute_import
 
-from django.conf import settings
->>>>>>> 0e11843b
 from rest_framework import serializers, status
 from rest_framework.response import Response
 
