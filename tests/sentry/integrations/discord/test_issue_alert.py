from unittest import mock

import responses
from django.core.exceptions import ValidationError

from sentry.integrations.discord.actions.issue_alert.form import DiscordNotifyServiceForm
from sentry.integrations.discord.actions.issue_alert.notification import DiscordNotifyServiceAction
from sentry.integrations.discord.client import DiscordClient
from sentry.integrations.discord.message_builder import LEVEL_TO_COLOR
from sentry.integrations.discord.message_builder.base.component import DiscordComponentCustomIds
from sentry.integrations.message_builder import build_attachment_title, build_footer, get_title_link
from sentry.models.group import GroupStatus
from sentry.models.release import Release
from sentry.services.hybrid_cloud.integration import integration_service
from sentry.testutils.cases import RuleTestCase, TestCase
from sentry.testutils.helpers.datetime import before_now, iso_format
from sentry.types.integrations import ExternalProviders
from sentry.utils import json


class DiscordIssueAlertTest(RuleTestCase):
    rule_cls = DiscordNotifyServiceAction

    def setUp(self):
        self.guild_id = "guild-id"
        self.channel_id = "channel-id"
        self.discord_user_id = "user1234"
        self.discord_integration = self.create_integration(
            provider="discord",
            name="Cool server",
            external_id=self.guild_id,
            organization=self.organization,
        )
        self.provider = self.create_identity_provider(integration=self.discord_integration)
        self.identity = self.create_identity(
            user=self.user, identity_provider=self.provider, external_id=self.discord_user_id
        )
        self.event = self.store_event(
            data={
                "event_id": "a" * 32,
                "message": "Event message",
                "timestamp": iso_format(before_now(seconds=1)),
            },
            project_id=self.project.id,
        )
        self.tags = "environment, user"
        self.rule = self.get_rule(
            data={
                "server": self.discord_integration.id,
                "channel_id": self.channel_id,
                "tags": self.tags,
            }
        )

        responses.add(
            method=responses.POST,
            url=f"{DiscordClient.MESSAGE_URL.format(channel_id=self.channel_id)}",
            status=200,
        )

    @responses.activate
    def test_basic(self):
        results = list(self.rule.after(self.event, self.get_state()))
        assert len(results) == 1

        with self.feature("organizations:integrations-discord-notifications"):
            results[0].callback(self.event, futures=[])

        body = responses.calls[0].request.body
        data = json.loads(bytes.decode(body, "utf-8"))

        embed = data["embeds"][0]
        assert embed == {
            "title": build_attachment_title(self.event.group),
            "url": get_title_link(
                self.event.group,
                self.event,
                False,
                False,
                None,
                ExternalProviders.DISCORD,
            ),
            "color": LEVEL_TO_COLOR["error"],
            "footer": {"text": build_footer(self.event.group, self.event.project, None, "{text}")},
            "fields": [],
            "timestamp": self.event.timestamp,
        }

        buttons = data["components"][0]["components"]
        assert (
            buttons[0]["custom_id"] == f"{DiscordComponentCustomIds.RESOLVE}:{self.event.group.id}"
        )
        assert (
            buttons[1]["custom_id"] == f"{DiscordComponentCustomIds.ARCHIVE}:{self.event.group.id}"
        )
        assert (
            buttons[2]["custom_id"]
            == f"{DiscordComponentCustomIds.ASSIGN_DIALOG}:{self.event.group.id}"
        )

    @responses.activate
    def test_has_releases(self):
        release = Release.objects.create(
            organization_id=self.organization.id,
            version="1.0",
        )
        release.add_project(self.project)

        results = list(self.rule.after(self.event, self.get_state()))
        assert len(results) == 1

        with self.feature("organizations:integrations-discord-notifications"):
            results[0].callback(self.event, futures=[])

        body = responses.calls[0].request.body
        data = json.loads(bytes.decode(body, "utf-8"))

        buttons = data["components"][0]["components"]
        assert (
            buttons[0]["custom_id"]
            == f"{DiscordComponentCustomIds.RESOLVE_DIALOG}:{self.event.group.id}"
        )
        assert (
            buttons[1]["custom_id"] == f"{DiscordComponentCustomIds.ARCHIVE}:{self.event.group.id}"
        )
        assert (
            buttons[2]["custom_id"]
            == f"{DiscordComponentCustomIds.ASSIGN_DIALOG}:{self.event.group.id}"
        )

    @responses.activate
    @mock.patch(
        "sentry.integrations.discord.message_builder.issues.Group.get_status",
        return_value=GroupStatus.RESOLVED,
    )
    def test_resolved(self, mock_get_status):
        results = list(self.rule.after(self.event, self.get_state()))
        assert len(results) == 1

        with self.feature("organizations:integrations-discord-notifications"):
            results[0].callback(self.event, futures=[])

        body = responses.calls[0].request.body
        data = json.loads(bytes.decode(body, "utf-8"))

        buttons = data["components"][0]["components"]
        assert (
            buttons[0]["custom_id"]
            == f"{DiscordComponentCustomIds.UNRESOLVE}:{self.event.group.id}"
        )
        assert (
            buttons[1]["custom_id"] == f"{DiscordComponentCustomIds.ARCHIVE}:{self.event.group.id}"
        )
        assert (
            buttons[2]["custom_id"]
            == f"{DiscordComponentCustomIds.ASSIGN_DIALOG}:{self.event.group.id}"
        )

    @responses.activate
    @mock.patch(
        "sentry.integrations.discord.message_builder.issues.Group.get_status",
        return_value=GroupStatus.IGNORED,
    )
    def test_ignored(self, mock_get_status):
        results = list(self.rule.after(self.event, self.get_state()))
        assert len(results) == 1

        with self.feature("organizations:integrations-discord-notifications"):
            results[0].callback(self.event, futures=[])

        body = responses.calls[0].request.body
        data = json.loads(bytes.decode(body, "utf-8"))

        buttons = data["components"][0]["components"]
        assert (
            buttons[0]["custom_id"] == f"{DiscordComponentCustomIds.RESOLVE}:{self.event.group.id}"
        )
        assert (
            buttons[1]["custom_id"]
            == f"{DiscordComponentCustomIds.MARK_ONGOING}:{self.event.group.id}"
        )
        assert (
            buttons[2]["custom_id"]
            == f"{DiscordComponentCustomIds.ASSIGN_DIALOG}:{self.event.group.id}"
        )

    @responses.activate
    def test_feature_flag_disabled(self):
        results = list(self.rule.after(self.event, self.get_state()))
        assert len(results) == 1
        with self.feature("organizations:integrations-discord-notifications"):
            results[0].callback(self.event, futures=[])

        responses.assert_call_count(
            f"{DiscordClient.MESSAGE_URL.format(channel_id=self.channel_id)}", 0
        )

    @responses.activate
    def test_integration_removed(self):
        integration_service.delete_integration(integration_id=self.discord_integration.id)
        results = list(self.rule.after(self.event, self.get_state()))
        assert len(results) == 0

<<<<<<< HEAD
    @mock.patch("sentry.integrations.discord.actions.issue_alert.form.validate_channel_id")
=======
    @responses.activate
    @mock.patch("sentry.integrations.discord.actions.form.validate_channel_id")
>>>>>>> d9b0ca36
    def test_get_form_instance(self, mock_validate_channel_id):
        form = self.rule.get_form_instance()
        form.full_clean()
        assert form.is_valid()
        assert int(form.cleaned_data["server"]) == self.discord_integration.id
        assert form.cleaned_data["channel_id"] == self.channel_id
        assert form.cleaned_data["tags"] == self.tags

    @responses.activate
    def test_label(self):
        label = self.rule.render_label()
        assert (
            label
            == "Send a notification to the Cool server Discord server in the channel with ID: channel-id and show tags [environment, user] in the notification."
        )


class DiscordNotifyServiceFormTest(TestCase):
    def setUp(self):
        self.guild_id = "guild-id"
        self.channel_id = "channel-id"
        self.discord_integration = self.create_integration(
            provider="discord",
            name="Cool server",
            external_id=self.guild_id,
            organization=self.organization,
        )
        self.other_integration = self.create_integration(
            provider="discord",
            name="Uncool server",
            external_id="different-guild-id",
            organization=self.organization,
        )
        self.integrations = [self.discord_integration, self.other_integration]

    def test_has_choices(self):
        form = DiscordNotifyServiceForm(integrations=self.integrations)
        assert form.fields["server"].choices == [  # type: ignore
            (self.discord_integration.id, self.discord_integration.name),
            (self.other_integration.id, self.other_integration.name),
        ]

    @mock.patch(
        "sentry.integrations.discord.actions.issue_alert.form.validate_channel_id",
        return_value=None,
    )
    def test_valid(self, mock_validate_channel_id):
        form = DiscordNotifyServiceForm(
            data={
                "server": self.discord_integration.id,
                "channel_id": self.channel_id,
                "tags": "environment",
            },
            integrations=self.integrations,
        )

        form.full_clean()
        assert form.is_valid()
        assert mock_validate_channel_id.call_count == 1

    def test_no_channel_id(self):
        form = DiscordNotifyServiceForm(
            data={"server": self.discord_integration.id},
            integrations=self.integrations,
        )
        form.full_clean()
        assert not form.is_valid()

    def test_no_server(self):
        form = DiscordNotifyServiceForm(integrations=self.integrations)
        form.full_clean()
        assert not form.is_valid()

    @mock.patch(
        "sentry.integrations.discord.actions.issue_alert.form.validate_channel_id",
        return_value=None,
    )
    def test_no_tags(self, mock_validate_channel_id):
        form = DiscordNotifyServiceForm(
            data={
                "server": self.discord_integration.id,
                "channel_id": self.channel_id,
            },
            integrations=self.integrations,
        )

        form.full_clean()
        assert form.is_valid()
        assert mock_validate_channel_id.call_count == 1

    @mock.patch(
        "sentry.integrations.discord.actions.issue_alert.form.validate_channel_id",
        side_effect=ValidationError("bad"),
    )
    def test_invalid_channel_id(self, mock_validate_channel_id):
        form = DiscordNotifyServiceForm(
            data={
                "server": self.discord_integration.id,
                "channel_id": self.channel_id,
            },
            integrations=self.integrations,
        )

        form.full_clean()
        assert not form.is_valid()
        assert mock_validate_channel_id.call_count == 1<|MERGE_RESOLUTION|>--- conflicted
+++ resolved
@@ -201,12 +201,7 @@
         results = list(self.rule.after(self.event, self.get_state()))
         assert len(results) == 0
 
-<<<<<<< HEAD
     @mock.patch("sentry.integrations.discord.actions.issue_alert.form.validate_channel_id")
-=======
-    @responses.activate
-    @mock.patch("sentry.integrations.discord.actions.form.validate_channel_id")
->>>>>>> d9b0ca36
     def test_get_form_instance(self, mock_validate_channel_id):
         form = self.rule.get_form_instance()
         form.full_clean()
