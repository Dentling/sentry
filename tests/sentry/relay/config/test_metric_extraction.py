from typing import Any, Optional, Sequence
from unittest import mock

import pytest

from sentry.incidents.models import AlertRule
from sentry.models.dashboard import Dashboard
from sentry.models.dashboard_widget import (
    DashboardWidget,
    DashboardWidgetDisplayTypes,
    DashboardWidgetQuery,
    DashboardWidgetTypes,
)
from sentry.models.environment import Environment
from sentry.models.project import Project
from sentry.models.transaction_threshold import ProjectTransactionThreshold, TransactionMetric
from sentry.relay.config.metric_extraction import get_metric_extraction_config
from sentry.search.events.constants import VITAL_THRESHOLDS
from sentry.snuba.dataset import Dataset
from sentry.snuba.models import QuerySubscription, SnubaQuery
from sentry.tasks.on_demand_metrics import process_widget_specs
from sentry.testutils.helpers import Feature
from sentry.testutils.helpers.options import override_options
from sentry.testutils.pytest.fixtures import django_db_all

ON_DEMAND_METRICS = "organizations:on-demand-metrics-extraction"
ON_DEMAND_METRICS_WIDGETS = "organizations:on-demand-metrics-extraction-widgets"
ON_DEMAND_METRICS_PREFILL = "organizations:on-demand-metrics-prefill"


def create_alert(
    aggregate: str,
    query: str,
    project: Project,
    dataset: Dataset = Dataset.PerformanceMetrics,
    environment: Optional[Environment] = None,
) -> AlertRule:
    snuba_query = SnubaQuery.objects.create(
        aggregate=aggregate,
        query=query,
        dataset=dataset.value,
        time_window=300,
        resolution=60,
        environment=environment,
        type=SnubaQuery.Type.PERFORMANCE.value,
    )

    QuerySubscription.objects.create(
        snuba_query=snuba_query,
        project=project,
    )

    alert_rule = AlertRule.objects.create(
        snuba_query=snuba_query, threshold_period=1, organization=project.organization
    )

    return alert_rule


def create_widget(
    aggregates: Sequence[str],
    query: str,
    project: Project,
    title: Optional[str] = "Dashboard",
    columns: Optional[Sequence[str]] = None,
) -> DashboardWidgetQuery:
    columns = columns or []
    dashboard = Dashboard.objects.create(
        organization=project.organization,
        created_by_id=1,
        title=title,
    )

    widget = DashboardWidget.objects.create(
        dashboard=dashboard,
        order=0,
        widget_type=DashboardWidgetTypes.DISCOVER,
        display_type=DashboardWidgetDisplayTypes.LINE_CHART,
    )

    widget_query = DashboardWidgetQuery.objects.create(
        aggregates=aggregates, conditions=query, columns=columns, order=0, widget=widget
    )

    return widget_query


def create_project_threshold(
    project: Project, threshold: int, metric: int
) -> ProjectTransactionThreshold:
    return ProjectTransactionThreshold.objects.create(
        project=project, organization=project.organization, threshold=threshold, metric=metric
    )


@django_db_all
def test_get_metric_extraction_config_empty_no_alerts(default_project: Project) -> None:
    with Feature(ON_DEMAND_METRICS):
        assert not get_metric_extraction_config(default_project)


@django_db_all
def test_get_metric_extraction_config_empty_feature_flag_off(default_project: Project) -> None:
    create_alert("count()", "transaction.duration:>=1000", default_project)

    assert not get_metric_extraction_config(default_project)


@django_db_all
def test_get_metric_extraction_config_empty_standard_alerts(default_project: Project) -> None:
    with Feature(ON_DEMAND_METRICS):
        # standard alerts are not included in the config
        create_alert("count()", "", default_project)

        assert not get_metric_extraction_config(default_project)


@django_db_all
def test_get_metric_extraction_config_single_alert(default_project: Project) -> None:
    with Feature(ON_DEMAND_METRICS):
        create_alert("count()", "transaction.duration:>=1000", default_project)

        config = get_metric_extraction_config(default_project)

        assert config
        assert len(config["metrics"]) == 1
        assert config["metrics"][0] == {
            "category": "transaction",
            "condition": {"name": "event.duration", "op": "gte", "value": 1000.0},
            "field": None,
            "mri": "c:transactions/on_demand@none",
            "tags": [{"key": "query_hash", "value": "a312e0db"}],
        }


@django_db_all
def test_get_metric_extraction_config_with_double_write_env_alert(
    default_project: Project, default_environment: Environment
) -> None:
    with Feature(ON_DEMAND_METRICS):
        create_alert(
            "count()",
            "device.platform:android OR device.platform:ios",
            default_project,
            environment=default_environment,
        )

        config = get_metric_extraction_config(default_project)

        assert config
        assert len(config["metrics"]) == 1
        assert config["metrics"][0] == {
            "category": "transaction",
            "condition": {
                "inner": [
                    {"name": "event.environment", "op": "eq", "value": "development"},
                    {
                        "inner": [
                            {"name": "event.tags.device.platform", "op": "eq", "value": "android"},
                            {"name": "event.tags.device.platform", "op": "eq", "value": "ios"},
                        ],
                        "op": "or",
                    },
                ],
                "op": "and",
            },
            "field": None,
            "mri": "c:transactions/on_demand@none",
            "tags": [{"key": "query_hash", "value": "ca87c609"}],
        }


@django_db_all
def test_get_metric_extraction_config_single_alert_with_mri(default_project: Project) -> None:
    with Feature(ON_DEMAND_METRICS):
        create_alert(
            "sum(c:custom/page_load@millisecond)", "transaction.duration:>=1000", default_project
        )
        create_alert(
            "count(d:transactions/measurements.fcp@millisecond)",
            "transaction.duration:>=1000",
            default_project,
        )

        config = get_metric_extraction_config(default_project)

        assert config is None


@django_db_all
def test_get_metric_extraction_config_multiple_alerts(default_project: Project) -> None:
    with Feature(ON_DEMAND_METRICS):
        create_alert("count()", "transaction.duration:>=1000", default_project)
        create_alert("count()", "transaction.duration:>=2000", default_project)

        config = get_metric_extraction_config(default_project)

        assert config
        assert len(config["metrics"]) == 2

        first_hash = config["metrics"][0]["tags"][0]["value"]
        second_hash = config["metrics"][1]["tags"][0]["value"]

        assert first_hash != second_hash


@django_db_all
@override_options({"on_demand.max_alert_specs": 1})
def test_get_metric_extraction_config_multiple_alerts_above_max_limit(
    capfd: Any,
    default_project: Project,
) -> None:
    with Feature(ON_DEMAND_METRICS):
        create_alert("count()", "transaction.duration:>=1000", default_project)
        create_alert("count()", "transaction.duration:>=2000", default_project)

        config = get_metric_extraction_config(default_project)

        assert config
        # Since we have set a maximum of 1 we will not get 2
        assert len(config["metrics"]) == 1

        out, _ = capfd.readouterr()
        assert out.splitlines()[0].split(": ")[1:3] == [
            "Spec version 1",
            "Too many (2) on demand metric alerts for project bar",
        ]


@django_db_all
def test_get_metric_extraction_config_multiple_alerts_duplicated(default_project: Project) -> None:
    # alerts with the same query should be deduplicated
    with Feature(ON_DEMAND_METRICS):
        create_alert("count()", "transaction.duration:>=1000", default_project)
        create_alert("count()", "transaction.duration:>=1000", default_project)

        config = get_metric_extraction_config(default_project)

        assert config
        assert len(config["metrics"]) == 1


@django_db_all
def test_get_metric_extraction_config_environment(
    default_project: Project, default_environment: Environment
) -> None:
    with Feature(ON_DEMAND_METRICS):
        create_alert("count()", "transaction.duration:>0", default_project)
        create_alert("count()", "transaction.duration:>0", default_project, environment=None)
        create_alert(
            "count()", "transaction.duration:>0", default_project, environment=default_environment
        )

        config = get_metric_extraction_config(default_project)

        assert config
        # assert that the deduplication works with environments
        assert len(config["metrics"]) == 2

        no_env, default_env = config["metrics"]

        # assert that the conditions are different
        assert no_env["condition"] != default_env["condition"]
        # assert that environment is part of the hash
        assert no_env["tags"][0]["value"] != default_env["tags"][0]["value"]


@django_db_all
def test_get_metric_extraction_config_single_standard_widget(default_project: Project) -> None:
    with Feature({ON_DEMAND_METRICS_WIDGETS: True}):
        create_widget(["count()"], "", default_project)

        assert not get_metric_extraction_config(default_project)


@django_db_all
def test_get_metric_extraction_config_single_widget(default_project: Project) -> None:
    with Feature({ON_DEMAND_METRICS_WIDGETS: True}):
        create_widget(["count()"], "transaction.duration:>=1000", default_project)

        config = get_metric_extraction_config(default_project)

        assert config
        assert len(config["metrics"]) == 1
        assert config["metrics"][0] == {
            "category": "transaction",
            "condition": {"name": "event.duration", "op": "gte", "value": 1000.0},
            "field": None,
            "mri": "c:transactions/on_demand@none",
            "tags": [
                {"key": "query_hash", "value": "a312e0db"},
                {"field": "event.environment", "key": "environment"},
            ],
        }


@django_db_all
def test_get_metric_extraction_config_single_widget_multiple_aggregates(
    default_project: Project,
) -> None:
    # widget with multiple fields should result in multiple metrics
    with Feature({ON_DEMAND_METRICS_WIDGETS: True}):
        create_widget(
            ["count()", "avg(transaction.duration)"], "transaction.duration:>=1000", default_project
        )

        config = get_metric_extraction_config(default_project)

        assert config
        assert len(config["metrics"]) == 2
        assert config["metrics"][0] == {
            "category": "transaction",
            "condition": {"name": "event.duration", "op": "gte", "value": 1000.0},
            "field": None,
            "mri": "c:transactions/on_demand@none",
            "tags": [
                {"key": "query_hash", "value": "a312e0db"},
                {"field": "event.environment", "key": "environment"},
            ],
        }
        assert config["metrics"][1] == {
            "category": "transaction",
            "condition": {"name": "event.duration", "op": "gte", "value": 1000.0},
            "field": "event.duration",
            "mri": "d:transactions/on_demand@none",
            "tags": [
                {"key": "query_hash", "value": "10acc97f"},
                {"field": "event.environment", "key": "environment"},
            ],
        }


@django_db_all
def test_get_metric_extraction_config_single_widget_multiple_count_if(
    default_project: Project,
) -> None:
    # widget with multiple fields should result in multiple metrics
    with Feature({ON_DEMAND_METRICS_WIDGETS: True}):
        aggregates = [
            "count()",
            "count_if(transaction.duration, greater, 2000)",
            "count_if(transaction.duration, greaterOrEquals, 1000)",
        ]
        create_widget(aggregates, "transaction.duration:>=1000", default_project)

        config = get_metric_extraction_config(default_project)

        assert config
        assert len(config["metrics"]) == 3
        assert config["metrics"][0] == {
            "category": "transaction",
            "condition": {"name": "event.duration", "op": "gte", "value": 1000.0},
            "field": None,
            "mri": "c:transactions/on_demand@none",
            "tags": [
                {"key": "query_hash", "value": "a312e0db"},
                {"field": "event.environment", "key": "environment"},
            ],
        }
        assert config["metrics"][1] == {
            "category": "transaction",
            "condition": {
                "inner": [
                    {"name": "event.duration", "op": "gte", "value": 1000.0},
                    {"name": "event.duration", "op": "gt", "value": 2000.0},
                ],
                "op": "and",
            },
            "field": None,
            "mri": "c:transactions/on_demand@none",
            "tags": [
                {"key": "query_hash", "value": "e2977925"},
                {"field": "event.environment", "key": "environment"},
            ],
        }
        assert config["metrics"][2] == {
            "category": "transaction",
            "condition": {
                "inner": [
                    {"name": "event.duration", "op": "gte", "value": 1000.0},
                    {"name": "event.duration", "op": "gte", "value": 1000.0},
                ],
                "op": "and",
            },
            "field": None,
            "mri": "c:transactions/on_demand@none",
            "tags": [
                {"key": "query_hash", "value": "c50b5bc7"},
                {"field": "event.environment", "key": "environment"},
            ],
        }


@django_db_all
def test_get_metric_extraction_config_multiple_aggregates_single_field(
    default_project: Project,
) -> None:
    # widget with multiple aggregates on the same field in a single metric
    with Feature({ON_DEMAND_METRICS_WIDGETS: True}):
        create_widget(
            ["sum(transaction.duration)", "avg(transaction.duration)"],
            "transaction.duration:>=1000",
            default_project,
        )

        config = get_metric_extraction_config(default_project)

        assert config
        assert len(config["metrics"]) == 1
        assert config["metrics"][0] == {
            "category": "transaction",
            "condition": {"name": "event.duration", "op": "gte", "value": 1000.0},
            "field": "event.duration",
            "mri": "d:transactions/on_demand@none",
            "tags": [
                {"key": "query_hash", "value": "10acc97f"},
                {"field": "event.environment", "key": "environment"},
            ],
        }


@django_db_all
def test_get_metric_extraction_config_multiple_widgets_duplicated(default_project: Project) -> None:
    # metrics should be deduplicated across widgets
    with Feature({ON_DEMAND_METRICS_WIDGETS: True}):
        create_widget(
            ["count()", "avg(transaction.duration)"], "transaction.duration:>=1000", default_project
        )
        create_widget(["count()"], "transaction.duration:>=1000", default_project, "Dashboard 2")

        config = get_metric_extraction_config(default_project)

        assert config
        assert len(config["metrics"]) == 2
        assert config["metrics"][0] == {
            "category": "transaction",
            "condition": {"name": "event.duration", "op": "gte", "value": 1000.0},
            "field": None,
            "mri": "c:transactions/on_demand@none",
            "tags": [
                {"key": "query_hash", "value": "a312e0db"},
                {"field": "event.environment", "key": "environment"},
            ],
        }
        assert config["metrics"][1] == {
            "category": "transaction",
            "condition": {"name": "event.duration", "op": "gte", "value": 1000.0},
            "field": "event.duration",
            "mri": "d:transactions/on_demand@none",
            "tags": [
                {"key": "query_hash", "value": "10acc97f"},
                {"field": "event.environment", "key": "environment"},
            ],
        }


@django_db_all
def test_get_metric_extraction_config_alert_and_widget_deduplicated(
    default_project: Project,
) -> None:
    # metrics should be deduplicated across widgets
    with Feature({ON_DEMAND_METRICS_WIDGETS: True}):
        # The columns between these two widgets are in a different order and
        # two specs should be the same metric
        create_widget(
            ["count()"],
            "issue:FOO",
            default_project,
            columns=["release", "country_code"],
        )
        create_widget(
            ["count()"],
            "issue:FOO",
            default_project,
            title="Foo",
            columns=["country_code", "release"],
        )
        config = get_metric_extraction_config(default_project)
        assert config
        assert len(config["metrics"]) == 1


@django_db_all
@override_options({"on_demand.max_widget_specs": 1})
def test_get_metric_extraction_config_multiple_widgets_above_max_limit(
    capfd: Any,
    default_project: Project,
) -> None:
    with Feature({ON_DEMAND_METRICS_WIDGETS: True}):
        create_widget(["count()"], "transaction.duration:>=1100", default_project)
        create_widget(["count()"], "transaction.duration:>=1000", default_project, "Dashboard 2")

        config = get_metric_extraction_config(default_project)

        assert config
        # Since we have set a maximum of 1 we will not get 2
        assert len(config["metrics"]) == 1

        out, _ = capfd.readouterr()
        assert out.splitlines()[0].split(": ")[1:3] == [
            "Spec version 1",
            "Too many (2) on demand metric widgets for project bar",
        ]


@django_db_all
def test_get_metric_extraction_config_alerts_and_widgets_off(default_project: Project) -> None:
    # widgets should be skipped if the feature is off
    with Feature({ON_DEMAND_METRICS: True, ON_DEMAND_METRICS_WIDGETS: False}):
        create_alert("count()", "transaction.duration:>=1000", default_project)
        create_widget(["count()"], "transaction.duration:>=1000", default_project)

        config = get_metric_extraction_config(default_project)

        assert config
        assert len(config["metrics"]) == 1
        assert config["metrics"][0] == {
            "category": "transaction",
            "condition": {"name": "event.duration", "op": "gte", "value": 1000.0},
            "field": None,
            "mri": "c:transactions/on_demand@none",
            "tags": [{"key": "query_hash", "value": "a312e0db"}],
        }


@django_db_all
def test_get_metric_extraction_config_alerts_and_widgets(default_project: Project) -> None:
    # deduplication should work across alerts and widgets
    with Feature({ON_DEMAND_METRICS_WIDGETS: True}):
        create_alert("count()", "transaction.duration:>=1000", default_project)
        create_widget(
            ["count()", "avg(transaction.duration)"], "transaction.duration:>=1000", default_project
        )

        config = get_metric_extraction_config(default_project)

        assert config
        assert len(config["metrics"]) == 2
        assert config["metrics"][0] == {
            "category": "transaction",
            "condition": {"name": "event.duration", "op": "gte", "value": 1000.0},
            "field": None,
            "mri": "c:transactions/on_demand@none",
            "tags": [
                {"key": "query_hash", "value": "a312e0db"},
                {"field": "event.environment", "key": "environment"},
            ],
        }
        assert config["metrics"][1] == {
            "category": "transaction",
            "condition": {"name": "event.duration", "op": "gte", "value": 1000.0},
            "field": "event.duration",
            "mri": "d:transactions/on_demand@none",
            "tags": [
                {"key": "query_hash", "value": "10acc97f"},
                {"key": "environment", "field": "event.environment"},
            ],
        }


@django_db_all
def test_get_metric_extraction_config_with_failure_count(default_project: Project) -> None:
    with Feature({ON_DEMAND_METRICS_WIDGETS: True}):
        create_widget(["failure_count()"], "transaction.duration:>=1000", default_project)

        config = get_metric_extraction_config(default_project)

        assert config
        assert len(config["metrics"]) == 1
        assert config["metrics"][0] == {
            "category": "transaction",
            "condition": {"name": "event.duration", "op": "gte", "value": 1000.0},
            "field": None,
            "mri": "c:transactions/on_demand@none",
            "tags": [
                {
                    "condition": {
                        "inner": {
                            "name": "event.contexts.trace.status",
                            "op": "eq",
                            "value": ["ok", "cancelled", "unknown"],
                        },
                        "op": "not",
                    },
                    "key": "failure",
                    "value": "true",
                },
                {"key": "query_hash", "value": "c3a2ddea"},
                {"key": "environment", "field": "event.environment"},
            ],
        }


@django_db_all
def test_get_metric_extraction_config_with_apdex(default_project: Project) -> None:
    with Feature({ON_DEMAND_METRICS: True}):
        threshold = 10
        create_alert(f"apdex({threshold})", "transaction.duration:>=1000", default_project)
        # The threshold stored in the database will not be considered and rather the one from the parameter will be
        # preferred.
        create_project_threshold(default_project, 200, TransactionMetric.DURATION.value)

        config = get_metric_extraction_config(default_project)

        assert config
        assert len(config["metrics"]) == 1
        assert config["metrics"][0] == {
            "category": "transaction",
            "condition": {"name": "event.duration", "op": "gte", "value": 1000.0},
            "field": None,
            "mri": "c:transactions/on_demand@none",
            "tags": [
                {
                    "condition": {"name": "event.duration", "op": "lte", "value": threshold},
                    "key": "satisfaction",
                    "value": "satisfactory",
                },
                {
                    "condition": {
                        "inner": [
                            {"name": "event.duration", "op": "gt", "value": threshold},
                            {"name": "event.duration", "op": "lte", "value": threshold * 4},
                        ],
                        "op": "and",
                    },
                    "key": "satisfaction",
                    "value": "tolerable",
                },
                {
                    "condition": {"name": "event.duration", "op": "gt", "value": threshold * 4},
                    "key": "satisfaction",
                    "value": "frustrated",
                },
                {"key": "query_hash", "value": "4445a852"},
            ],
        }


@django_db_all
@pytest.mark.parametrize("measurement_rating", ["good", "meh", "poor", "any"])
@pytest.mark.parametrize("measurement", ["measurements.lcp"])
def test_get_metric_extraction_config_with_count_web_vitals(
    default_project: Project, measurement_rating: str, measurement: str
) -> None:
    with Feature({ON_DEMAND_METRICS_WIDGETS: True}):
        create_widget(
            [f"count_web_vitals({measurement}, {measurement_rating})"],
            "transaction.duration:>=1000",
            default_project,
        )

        config = get_metric_extraction_config(default_project)

        vital = measurement.split(".")[1]

        assert config
        assert len(config["metrics"]) == 1

        if measurement_rating == "good":
            assert config["metrics"][0] == {
                "category": "transaction",
                "condition": {"name": "event.duration", "op": "gte", "value": 1000.0},
                "field": None,
                "mri": "c:transactions/on_demand@none",
                "tags": [
                    {
                        "condition": {
                            "name": f"event.{measurement}.value",
                            "op": "lt",
                            "value": VITAL_THRESHOLDS[vital]["meh"],
                        },
                        "key": "measurement_rating",
                        "value": "matches_hash",
                    },
                    {"key": "query_hash", "value": "30cb4ba5"},
                    {"key": "environment", "field": "event.environment"},
                ],
            }

        if measurement_rating == "meh":
            assert config["metrics"][0] == {
                "category": "transaction",
                "condition": {"name": "event.duration", "op": "gte", "value": 1000.0},
                "field": None,
                "mri": "c:transactions/on_demand@none",
                "tags": [
                    {
                        "condition": {
                            "inner": [
                                {
                                    "name": f"event.{measurement}.value",
                                    "op": "gte",
                                    "value": VITAL_THRESHOLDS[vital]["meh"],
                                },
                                {
                                    "name": f"event.{measurement}.value",
                                    "op": "lt",
                                    "value": VITAL_THRESHOLDS[vital]["poor"],
                                },
                            ],
                            "op": "and",
                        },
                        "key": "measurement_rating",
                        "value": "matches_hash",
                    },
                    {"key": "query_hash", "value": "f207c139"},
                    {"key": "environment", "field": "event.environment"},
                ],
            }

        if measurement_rating == "poor":
            assert config["metrics"][0] == {
                "category": "transaction",
                "condition": {"name": "event.duration", "op": "gte", "value": 1000.0},
                "field": None,
                "mri": "c:transactions/on_demand@none",
                "tags": [
                    {
                        "condition": {
                            "name": f"event.{measurement}.value",
                            "op": "gte",
                            "value": VITAL_THRESHOLDS[vital]["poor"],
                        },
                        "key": "measurement_rating",
                        "value": "matches_hash",
                    },
                    {"key": "query_hash", "value": "051c26d1"},
                    {"key": "environment", "field": "event.environment"},
                ],
            }

        if measurement_rating == "any":
            assert config["metrics"][0] == {
                "category": "transaction",
                "condition": {"name": "event.duration", "op": "gte", "value": 1000.0},
                "field": None,
                "mri": "c:transactions/on_demand@none",
                "tags": [
                    {
                        "condition": {
                            "name": f"event.{measurement}.value",
                            "op": "gte",
                            "value": 0,
                        },
                        "key": "measurement_rating",
                        "value": "matches_hash",
                    },
                    {"key": "query_hash", "value": "511aaa66"},
                    {"key": "environment", "field": "event.environment"},
                ],
            }

        if measurement_rating == "":
            assert config["metrics"][0] == {
                "category": "transaction",
                "condition": {"name": "event.duration", "op": "gte", "value": 1000.0},
                "field": None,
                "mri": "c:transactions/on_demand@none",
                "tags": [
                    {"key": "environment", "field": "event.environment"},
                ],
            }


@django_db_all
def test_get_metric_extraction_config_with_user_misery(default_project: Project) -> None:
    threshold = 100
    duration = 1000
    with Feature({ON_DEMAND_METRICS_WIDGETS: True}):
        create_widget(
            [f"user_misery({threshold})"],
            f"transaction.duration:>={duration}",
            default_project,
        )

        config = get_metric_extraction_config(default_project)

        assert config
        assert config["metrics"] == [
            {
                "category": "transaction",
                "condition": {"name": "event.duration", "op": "gte", "value": float(duration)},
                # This is necessary for calculating unique users
                "field": "event.user.id",
                "mri": "s:transactions/on_demand@none",
                "tags": [
                    {
                        "condition": {"name": "event.duration", "op": "gt", "value": threshold * 4},
                        "key": "satisfaction",
                        "value": "frustrated",
                    },
                    {"key": "query_hash", "value": "1394a552"},
                    {"key": "environment", "field": "event.environment"},
                ],
            }
        ]


@django_db_all
def test_get_metric_extraction_config_user_misery_with_tag_columns(
    default_project: Project,
) -> None:
    threshold = 100
    duration = 1000
    with Feature({ON_DEMAND_METRICS_WIDGETS: True}):
        create_widget(
            [f"user_misery({threshold})"],
            f"transaction.duration:>={duration}",
            default_project,
            "Dashboard",
            columns=["lcp.element", "custom"],
        )

        config = get_metric_extraction_config(default_project)

        assert config
        assert config["metrics"] == [
            {
                "category": "transaction",
                "condition": {"name": "event.duration", "op": "gte", "value": float(duration)},
                # This is necessary for calculating unique users
                "field": "event.user.id",
                "mri": "s:transactions/on_demand@none",
                "tags": [
                    {
                        "condition": {"name": "event.duration", "op": "gt", "value": threshold * 4},
                        "key": "satisfaction",
                        "value": "frustrated",
                    },
                    {"key": "query_hash", "value": "565e1845"},
                    {"key": "lcp.element", "field": "event.tags.lcp.element"},
                    {"key": "custom", "field": "event.tags.custom"},
                    {"key": "environment", "field": "event.environment"},
                ],
            }
        ]


@django_db_all
def test_get_metric_extraction_config_epm_with_non_tag_columns(default_project: Project) -> None:
    duration = 1000
    with Feature({ON_DEMAND_METRICS_WIDGETS: True}):
        create_widget(
            ["epm()"],
            f"transaction.duration:>={duration}",
            default_project,
            "Dashboard",
            columns=["user.id", "release"],
        )

        config = get_metric_extraction_config(default_project)

        assert config
        assert config["metrics"] == [
            {
                "category": "transaction",
                "condition": {"name": "event.duration", "op": "gte", "value": float(duration)},
                "field": None,
                "mri": "c:transactions/on_demand@none",
                "tags": [
                    {"key": "query_hash", "value": "d9f30df7"},
                    {"key": "user.id", "field": "event.user.id"},
                    {"key": "release", "field": "event.release"},
                    {"key": "environment", "field": "event.environment"},
                ],
            }
        ]


@django_db_all
@override_options({"on_demand.max_widget_cardinality.count": -1})
def test_get_metric_extraction_config_with_high_cardinality(default_project: Project) -> None:
    duration = 1000
    with Feature({ON_DEMAND_METRICS_WIDGETS: True}):
        create_widget(
            ["epm()"],
            f"transaction.duration:>={duration}",
            default_project,
            columns=["user.id", "release", "count()"],
        )

        config = get_metric_extraction_config(default_project)

        assert not config


@django_db_all
def test_get_metric_extraction_config_multiple_widgets_with_high_cardinality(
    default_project: Project,
) -> None:
    duration = 1000
    with Feature({ON_DEMAND_METRICS_WIDGETS: True}), mock.patch(
        "sentry.relay.config.metric_extraction._is_widget_query_low_cardinality"
    ) as mock_cardinality:
        mock_cardinality.side_effect = [True, False, True]
        create_widget(
            ["epm()"],
            f"transaction.duration:>={duration}",
            default_project,
            columns=["user.id", "release", "count()"],
            title="Widget1",
        )
        create_widget(
            ["epm()"],
            f"transaction.duration:>={duration + 1}",
            default_project,
            columns=["user.id", "release", "count()"],
            title="Widget2",
        )
        create_widget(
            ["epm()"],
            f"transaction.duration:>={duration + 2}",
            default_project,
            columns=["user.id", "release", "count()"],
            title="Widget3",
        )

        config = get_metric_extraction_config(default_project)

        assert config
        assert len(config["metrics"]) == 2


@django_db_all
@override_options({"on_demand.max_widget_cardinality.count": 1})
def test_get_metric_extraction_config_with_extraction_enabled(default_project: Project) -> None:
    duration = 1000
    with Feature({ON_DEMAND_METRICS_WIDGETS: True}), mock.patch(
        "sentry.relay.config.metric_extraction._can_widget_query_use_stateful_extraction"
    ) as mock_can_use_stateful, mock.patch(
        "sentry.relay.config.metric_extraction._widget_query_stateful_extraction_enabled"
    ) as mock_extraction_enabled:
        mock_can_use_stateful.return_value = True
        mock_extraction_enabled.return_value = True
        create_widget(
            ["epm()"],
            f"transaction.duration:>={duration}",
            default_project,
            columns=["user.id", "release", "count()"],
        )

        config = get_metric_extraction_config(default_project)

        assert config


@django_db_all
@override_options(
    {
        "on_demand.max_widget_cardinality.count": -1,
        "on_demand_metrics.widgets.use_stateful_extraction": True,
    }
)
def test_stateful_get_metric_extraction_config_with_extraction_disabled(
    default_project: Project,
) -> None:
    duration = 1000
    with Feature({ON_DEMAND_METRICS_WIDGETS: True}), mock.patch(
        "sentry.relay.config.metric_extraction._can_widget_query_use_stateful_extraction"
    ) as mock_can_use_stateful, mock.patch(
        "sentry.relay.config.metric_extraction._widget_query_stateful_extraction_enabled"
    ) as mock_extraction_enabled:
        mock_can_use_stateful.return_value = True
        mock_extraction_enabled.return_value = False
        create_widget(
            ["epm()"],
            f"transaction.duration:>={duration}",
            default_project,
            columns=["user.id", "release", "count()"],
        )

        config = get_metric_extraction_config(default_project)

        assert not config


@django_db_all
@override_options({"on_demand_metrics.widgets.use_stateful_extraction": True})
def test_stateful_get_metric_extraction_config_multiple_widgets_with_extraction_partially_disabled(
    default_project: Project,
) -> None:
    duration = 1000
    with Feature({ON_DEMAND_METRICS_WIDGETS: True}), mock.patch(
        "sentry.relay.config.metric_extraction._can_widget_query_use_stateful_extraction"
    ) as mock_can_use_stateful, mock.patch(
        "sentry.relay.config.metric_extraction._widget_query_stateful_extraction_enabled"
    ) as mock_extraction_enabled:
        mock_can_use_stateful.return_value = True
        mock_extraction_enabled.side_effect = [True, False, True]
        create_widget(
            ["epm()"],
            f"transaction.duration:>={duration}",
            default_project,
            columns=["user.id", "release", "count()"],
            title="Widget1",
        )
        create_widget(
            ["epm()"],
            f"transaction.duration:>={duration + 1}",
            default_project,
            columns=["user.id", "release", "count()"],
            title="Widget2",
        )
        create_widget(
            ["epm()"],
            f"transaction.duration:>={duration + 2}",
            default_project,
            columns=["user.id", "release", "count()"],
            title="Widget3",
        )

        config = get_metric_extraction_config(default_project)

        assert config
        assert len(config["metrics"]) == 2


@django_db_all
@override_options(
    {
        "on_demand.max_widget_cardinality.count": 1,
        "on_demand_metrics.widgets.use_stateful_extraction": True,
    }
)
def test_stateful_get_metric_extraction_config_with_low_cardinality(
    default_project: Project,
) -> None:
    duration = 1000
    with Feature({ON_DEMAND_METRICS_WIDGETS: True}):
        create_widget(
            ["epm()"],
            f"transaction.duration:>={duration}",
            default_project,
            columns=["user.id", "release", "count()"],
        )

        config = get_metric_extraction_config(default_project)

        assert config


@django_db_all
<<<<<<< HEAD
@override_options(
    {
        "on_demand_metrics.widgets.use_stateful_extraction": True,
        "on_demand_metrics.check_widgets.enable": True,
    }
)
def test_stateful_check_spec_hashes_relative_time(
    default_project: Project,
) -> None:
    # TODO: This test should be removed once relative time is fixed or stateful extraction is mainlined whichever happens first.
    with Feature({ON_DEMAND_METRICS_WIDGETS: True}):
        widget_query = create_widget(
            ["epm()"],
            "timestamp.to_day:-7d",
            default_project,
            columns=["user.id", "release", "count()"],
        )

        widget_ids = [widget_query.widget.id]
        # This should set a stateful metric extraction state.
        process_widget_specs(widget_ids)

        on_demand_entries = widget_query.dashboardwidgetqueryondemand_set.all()
        assert (
            len(on_demand_entries) == 1
        )  # Make sure test is isolated and on-demand successfully added a row.

        with mock.patch("sentry_sdk.capture_message") as capture_message:
            get_metric_extraction_config(default_project)
            assert capture_message.called
=======
def test_get_metric_extraction_config_with_unicode_character(default_project: Project) -> None:
    with Feature({ON_DEMAND_METRICS_WIDGETS: True}):
        # This will cause the Unicode bug to be raised
        create_widget(["count()"], "user.name:Armén", default_project)
        create_widget(["count()"], "user.name:Kevan", default_project, title="Dashboard Foo")
        config = get_metric_extraction_config(default_project)
        assert config
        assert config == {
            "metrics": [
                {
                    "category": "transaction",
                    "condition": {"name": "event.tags.user.name", "op": "eq", "value": "Kevan"},
                    "field": None,
                    "mri": "c:transactions/on_demand@none",
                    "tags": [
                        {"key": "query_hash", "value": "5142a1f7"},
                        {"field": "event.environment", "key": "environment"},
                    ],
                }
            ],
            "version": 2,
        }
>>>>>>> ab76735c


@django_db_all
@pytest.mark.parametrize("metric", [("epm()"), ("eps()")])
def test_get_metric_extraction_config_with_no_tag_spec(
    default_project: Project, metric: str
) -> None:
    query_hash = "8f8293cf" if metric == "epm()" else "9ffdd8ac"
    with Feature({ON_DEMAND_METRICS_WIDGETS: True}):
        create_widget([metric], "transaction.duration:>=1000", default_project)

        config = get_metric_extraction_config(default_project)

        assert config
        assert len(config["metrics"]) == 1
        assert config["metrics"][0] == {
            "category": "transaction",
            "condition": {"name": "event.duration", "op": "gte", "value": 1000.0},
            "field": None,
            "mri": "c:transactions/on_demand@none",
            "tags": [
                {"key": "query_hash", "value": query_hash},
                {"field": "event.environment", "key": "environment"},
            ],
        }


@django_db_all
@pytest.mark.parametrize(
    "enabled_features, number_of_metrics",
    [
        ([ON_DEMAND_METRICS], 1),  # Alerts.
        ([ON_DEMAND_METRICS_PREFILL], 1),  # Alerts.
        ([ON_DEMAND_METRICS, ON_DEMAND_METRICS_PREFILL], 1),  # Alerts.
        ([ON_DEMAND_METRICS, ON_DEMAND_METRICS_WIDGETS], 2),  # Alerts and widgets.
        ([ON_DEMAND_METRICS_WIDGETS], 1),  # Widgets.
        ([ON_DEMAND_METRICS_PREFILL, ON_DEMAND_METRICS_WIDGETS], 2),  # Alerts and widget.
        ([], 0),  # Nothing.
    ],
)
def test_get_metrics_extraction_config_features_combinations(
    enabled_features: str, number_of_metrics: int, default_project: Project
) -> None:
    create_alert("count()", "transaction.duration:>=10", default_project)
    create_widget(["count()"], "transaction.duration:>=20", default_project)

    features = {feature: True for feature in enabled_features}
    with Feature(features):
        config = get_metric_extraction_config(default_project)
        if number_of_metrics == 0:
            assert config is None
        else:
            assert config is not None
            assert len(config["metrics"]) == number_of_metrics


@django_db_all
def test_get_metric_extraction_config_with_transactions_dataset(default_project: Project) -> None:
    create_alert(
        "count()", "transaction.duration:>=10", default_project, dataset=Dataset.PerformanceMetrics
    )
    create_alert(
        "count()", "transaction.duration:>=20", default_project, dataset=Dataset.Transactions
    )

    # We test with prefilling, and we expect that both alerts are fetched since we support both datasets.
    with Feature({ON_DEMAND_METRICS_PREFILL: True}):
        config = get_metric_extraction_config(default_project)

        assert config
        assert len(config["metrics"]) == 2
        assert config["metrics"][0] == {
            "category": "transaction",
            "condition": {"name": "event.duration", "op": "gte", "value": 10.0},
            "field": None,
            "mri": "c:transactions/on_demand@none",
            "tags": [{"key": "query_hash", "value": "f1353b0f"}],
        }
        assert config["metrics"][1] == {
            "category": "transaction",
            "condition": {"name": "event.duration", "op": "gte", "value": 20.0},
            "field": None,
            "mri": "c:transactions/on_demand@none",
            "tags": [{"key": "query_hash", "value": "a547e4d9"}],
        }

    # We test without prefilling, and we expect that only alerts for performance metrics are fetched.
    with Feature({ON_DEMAND_METRICS: True}):
        config = get_metric_extraction_config(default_project)

        assert config
        assert len(config["metrics"]) == 1
        assert config["metrics"][0] == {
            "category": "transaction",
            "condition": {"name": "event.duration", "op": "gte", "value": 10.0},
            "field": None,
            "mri": "c:transactions/on_demand@none",
            "tags": [{"key": "query_hash", "value": "f1353b0f"}],
        }


@django_db_all
def test_get_metric_extraction_config_with_no_spec(default_project: Project) -> None:
    create_alert(
        "apdex(300)",
        "",
        default_project,
        dataset=Dataset.PerformanceMetrics,
    )

    with Feature({ON_DEMAND_METRICS: True}):
        config = get_metric_extraction_config(default_project)

        assert config
        assert len(config["metrics"]) == 1
        assert config["metrics"][0].get("condition") is None<|MERGE_RESOLUTION|>--- conflicted
+++ resolved
@@ -1040,7 +1040,6 @@
 
 
 @django_db_all
-<<<<<<< HEAD
 @override_options(
     {
         "on_demand_metrics.widgets.use_stateful_extraction": True,
@@ -1071,7 +1070,9 @@
         with mock.patch("sentry_sdk.capture_message") as capture_message:
             get_metric_extraction_config(default_project)
             assert capture_message.called
-=======
+
+
+@django_db_all
 def test_get_metric_extraction_config_with_unicode_character(default_project: Project) -> None:
     with Feature({ON_DEMAND_METRICS_WIDGETS: True}):
         # This will cause the Unicode bug to be raised
@@ -1094,7 +1095,6 @@
             ],
             "version": 2,
         }
->>>>>>> ab76735c
 
 
 @django_db_all
