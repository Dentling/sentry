--- conflicted
+++ resolved
@@ -9,7 +9,7 @@
 import pytest
 from django.conf import settings
 from google.api_core.exceptions import DeadlineExceeded, ServiceUnavailable
-from snuba_sdk import Column, Condition, Direction, Entity, Function, Op, OrderBy, Query, Request
+from snuba_sdk import Column, Condition, Entity, Limit, Op, Query, Request
 
 from sentry.conf.server import SEER_SIMILARITY_MODEL_VERSION
 from sentry.eventstore.models import Event
@@ -26,7 +26,6 @@
     lookup_event,
     lookup_group_data_stacktrace_bulk,
     make_backfill_redis_key,
-    single_query_event_per_group,
 )
 from sentry.testutils.cases import SnubaTestCase, TestCase
 from sentry.testutils.helpers.datetime import before_now, iso_format
@@ -161,99 +160,14 @@
         with pytest.raises(EventLookupError):
             lookup_event(self.project.id, "1000000", 1000000)
 
-<<<<<<< HEAD
-    def test_lookup_group_data_stacktrace_single_success(self):
-        """Test successful group data and stacktrace lookup"""
-        event = self.event
-        hash = self.group_hashes[event.group.id]
-        group_data, stacktrace_string = lookup_group_data_stacktrace_single(
-            self.project, event.event_id, event.group_id
-        )
-        expected_group_data = CreateGroupingRecordData(
-            group_id=event.group.id,
-            hash=hash,
-            project_id=self.project.id,
-            message=event.title,
-        )
-        assert group_data == expected_group_data
-        assert stacktrace_string == EXCEPTION_STACKTRACE_STRING
-
-    @patch("time.sleep", return_value=None)
-    @patch("sentry.tasks.backfill_seer_grouping_records.logger")
-    @patch("sentry.tasks.backfill_seer_grouping_records.lookup_event")
-    def test_lookup_group_data_stacktrace_single_exceptions(
-        self, mock_lookup_event, mock_logger, mock_sleep
-    ):
-        """
-        Test when ServiceUnavailable and DeadlineExceeded exceptions occur, that we stop the
-        backfill
-        """
-        exceptions = [
-            ServiceUnavailable(message="Service Unavailable"),
-            DeadlineExceeded(message="Deadline Exceeded"),
-        ]
-        event = self.event
-
-        for exception in exceptions:
-            mock_lookup_event.side_effect = exception
-            with pytest.raises(Exception):
-                lookup_group_data_stacktrace_single(
-                    self.project,
-                    event.event_id,
-                    event.group_id,
-                )
-                mock_logger.exception.assert_called_with(
-                    "tasks.backfill_seer_grouping_records.event_lookup_exception",
-                    extra={
-                        "organization_id": self.project.organization.id,
-                        "project_id": self.project.id,
-                        "group_id": event.group.id,
-                        "event_id": event.event_id,
-                        "error": exception.message,
-                    },
-                )
-
-    def test_lookup_group_data_stacktrace_single_not_stacktrace_grouping(self):
-        """Test that no data is returned if the group did not use the stacktrace to determine grouping"""
-        # Create an event that is grouped by fingerprint
-        event = self.store_event(
-            data={"exception": EXCEPTION, "title": "title", "fingerprint": ["1"]},
-            project_id=self.project.id,
-            assert_no_errors=False,
-        )
-        group_data, stacktrace_string = lookup_group_data_stacktrace_single(
-            self.project, event.event_id, event.group_id
-        )
-        assert (group_data, stacktrace_string) == (None, "")
-
-    def test_lookup_group_data_stacktrace_single_no_stacktrace(self):
-        """Test that no data is returned if the event has no stacktrace"""
-        event = self.store_event(data={}, project_id=self.project.id, assert_no_errors=False)
-        group_data, stacktrace_string = lookup_group_data_stacktrace_single(
-            self.project, event.event_id, event.group_id
-        )
-        assert (group_data, stacktrace_string) == (None, "")
-
-=======
->>>>>>> 6775cceb
     @patch("sentry.tasks.backfill_seer_grouping_records.metrics")
     def test_lookup_group_data_stacktrace_bulk_success(self, mock_metrics):
         """Test successful bulk group data and stacktrace lookup"""
         rows, events = self.bulk_rows, self.bulk_events
-<<<<<<< HEAD
-        (
-            bulk_event_ids,
-            invalid_event_ids,
-            bulk_group_data_stacktraces,
-        ) = lookup_group_data_stacktrace_bulk(self.project, rows)
-
-        expected_event_ids = {event.event_id for event in events}
-=======
         nodestore_results, group_hashes_dict = get_events_from_nodestore(
             self.project, rows, self.group_hashes.keys()
         )
 
->>>>>>> 6775cceb
         expected_group_data = [
             CreateGroupingRecordData(
                 group_id=event.group.id,
@@ -322,17 +236,9 @@
         rows.append({"event_id": event.event_id, "group_id": event.group_id})
         hashes.update({event.group_id: GroupHash.objects.get(group_id=event.group.id).hash})
 
-<<<<<<< HEAD
-        (
-            bulk_event_ids,
-            invalid_event_ids,
-            bulk_group_data_stacktraces,
-        ) = lookup_group_data_stacktrace_bulk(self.project, rows)
-=======
         nodestore_results, group_hashes_dict = get_events_from_nodestore(
             self.project, rows, group_ids
         )
->>>>>>> 6775cceb
         expected_group_data = [
             CreateGroupingRecordData(
                 group_id=event.group.id,
@@ -366,17 +272,9 @@
         rows.append({"event_id": event.event_id, "group_id": event.group_id})
         hashes.update({event.group_id: GroupHash.objects.get(group_id=event.group.id).hash})
 
-<<<<<<< HEAD
-        (
-            bulk_event_ids,
-            invalid_event_ids,
-            bulk_group_data_stacktraces,
-        ) = lookup_group_data_stacktrace_bulk(self.project, rows)
-=======
         bulk_group_data_stacktraces, group_hashes_dict = get_events_from_nodestore(
             self.project, rows, group_ids
         )
->>>>>>> 6775cceb
         expected_group_data = [
             CreateGroupingRecordData(
                 group_id=event.group.id,
@@ -400,13 +298,8 @@
             self.bulk_events,
             self.group_hashes,
         )
-<<<<<<< HEAD
-        bulk_group_data_stacktraces = lookup_group_data_stacktrace_bulk_with_fallback(
-            self.project, rows
-=======
         bulk_group_data_stacktraces, group_hashes_dict = get_events_from_nodestore(
             self.project, rows, self.group_hashes.keys()
->>>>>>> 6775cceb
         )
 
         expected_group_data = [
@@ -435,30 +328,6 @@
         """
         # Purposely exclude two events from being included in the bulk lookup response, so that the fallback is used
         events_missing_two = self.bulk_events[:-2]
-<<<<<<< HEAD
-        group_data, stacktrace_strings = [], []
-        for event in events_missing_two:
-            grouping_info = get_grouping_info(None, project=self.project, event=event)
-            stacktrace_string = get_stacktrace_string(grouping_info)
-            group_data.append(
-                CreateGroupingRecordData(
-                    group_id=event.group.id,
-                    hash=self.group_hashes[event.group.id],
-                    project_id=self.project.id,
-                    message=event.title,
-                )
-            )
-            stacktrace_strings.append(stacktrace_string)
-        mock_lookup_group_data_stacktrace_bulk.return_value = (
-            {event.event_id for event in events_missing_two},
-            set(),
-            GroupStacktraceData(data=group_data, stacktrace_list=stacktrace_strings),
-        )
-
-        rows, hashes = self.bulk_rows, self.group_hashes
-        bulk_group_data_stacktraces = lookup_group_data_stacktrace_bulk_with_fallback(
-            self.project, rows
-=======
         mock_get_multi.return_value = {
             Event.generate_node_id(self.project.id, event_id=event.event_id): event.data
             for event in events_missing_two
@@ -467,7 +336,6 @@
         rows, hashes = self.bulk_rows, self.group_hashes
         bulk_group_data_stacktraces, group_hashes_dict = get_events_from_nodestore(
             self.project, rows, self.group_hashes.keys()
->>>>>>> 6775cceb
         )
 
         events = self.bulk_events
@@ -500,13 +368,8 @@
         # Purposely change the event id of the last row to one that does not exist
         rows[-1]["event_id"] = 10000
 
-<<<<<<< HEAD
-        bulk_group_data_stacktraces = lookup_group_data_stacktrace_bulk_with_fallback(
-            self.project, rows
-=======
         bulk_group_data_stacktraces, group_hashes_dict = get_events_from_nodestore(
             self.project, rows, self.group_hashes.keys()
->>>>>>> 6775cceb
         )
 
         events = self.bulk_events[:-1]
@@ -534,16 +397,6 @@
                 "event_id": 10000,
             },
         )
-
-    def test_single_query_event_per_group(self):
-        """
-        Test that all groups are queried when queried individually.
-        """
-        group_ids = [group.id for group in Group.objects.filter(project_id=self.project.id)]
-        group_event_rows = single_query_event_per_group(group_ids, self.project.id)
-        group_ids_results = [row["group_id"] for row in group_event_rows]
-        for group_id in group_ids:
-            assert group_id in group_ids_results
 
     @with_feature("projects:similarity-embeddings-backfill")
     @patch("sentry.tasks.backfill_seer_grouping_records.post_bulk_grouping_records")
@@ -945,40 +798,47 @@
         mock_post_bulk_grouping_records.return_value = {"success": True, "groups_with_neighbor": {}}
 
         # Mock snuba response to purposefully exclude the first group
-        group_ids_minus_first = Group.objects.filter(project_id=self.project.id).order_by("id")[1:]
-        group_id_batch = [group.id for group in group_ids_minus_first]
-        time_now = datetime.now()
+        groups_minus_first = Group.objects.filter(project_id=self.project.id).order_by("id")[1:]
+        group_id_batch = [group.id for group in groups_minus_first]
         events_entity = Entity("events", alias="events")
-        query = Query(
-            match=events_entity,
-            select=[
-                Column("group_id"),
-                Function("max", [Column("event_id")], "event_id"),
-            ],
-            groupby=[Column("group_id")],
-            where=[
-                Condition(Column("project_id"), Op.EQ, self.project.id),
-                Condition(Column("group_id"), Op.IN, group_id_batch),
-                Condition(
-                    Column("timestamp", entity=events_entity), Op.GTE, time_now - timedelta(days=90)
-                ),
-                Condition(Column("timestamp", entity=events_entity), Op.LT, time_now),
-            ],
-            orderby=[OrderBy(Column("group_id"), Direction.ASC)],
-        )
-
-        request = Request(
-            dataset=Dataset.Events.value,
-            app_id=Referrer.GROUPING_RECORDS_BACKFILL_REFERRER.value,
-            query=query,
-            tenant_ids={
-                "referrer": Referrer.GROUPING_RECORDS_BACKFILL_REFERRER.value,
-                "cross_org_query": 1,
-            },
-        )
+        snuba_requests = []
+        for group_id in group_id_batch:
+            group = Group.objects.get(id=group_id)
+            query = Query(
+                match=events_entity,
+                select=[
+                    Column("group_id"),
+                    Column("event_id"),
+                ],
+                where=[
+                    Condition(Column("project_id"), Op.EQ, self.project.id),
+                    Condition(Column("group_id"), Op.EQ, group_id),
+                    Condition(
+                        Column("timestamp", entity=events_entity),
+                        Op.GTE,
+                        group.last_seen - timedelta(days=10),
+                    ),
+                    Condition(
+                        Column("timestamp", entity=events_entity),
+                        Op.LT,
+                        group.last_seen + timedelta(minutes=5),
+                    ),
+                ],
+                limit=Limit(1),
+            )
+            request = Request(
+                dataset=Dataset.Events.value,
+                app_id=Referrer.GROUPING_RECORDS_BACKFILL_REFERRER.value,
+                query=query,
+                tenant_ids={
+                    "referrer": Referrer.GROUPING_RECORDS_BACKFILL_REFERRER.value,
+                    "cross_org_query": 1,
+                },
+            )
+            snuba_requests.append(request)
 
         result = bulk_snuba_queries(
-            [request], referrer=Referrer.GROUPING_RECORDS_BACKFILL_REFERRER.value
+            snuba_requests, referrer=Referrer.GROUPING_RECORDS_BACKFILL_REFERRER.value
         )
         mock_snuba_queries.return_value = result
 
@@ -1073,37 +933,6 @@
         )
 
     @with_feature("projects:similarity-embeddings-backfill")
-<<<<<<< HEAD
-    @patch("sentry.tasks.backfill_seer_grouping_records.post_bulk_grouping_records")
-    def test_backfill_seer_grouping_records_groups_1_million_times_seen(
-        self, mock_post_bulk_grouping_records
-    ):
-        """
-        Test that groups where times_seen >= 1 million are queried individually
-        """
-        mock_post_bulk_grouping_records.return_value = {"success": True, "groups_with_neighbor": {}}
-
-        # Create groups with over 1 million event counts
-        function_names = [f"new_function_{str(i)}" for i in range(5)]
-        type_names = [f"NewError{str(i)}" for i in range(5)]
-        value_names = ["error with value" for _ in range(5)]
-        groups_high_event_count = []
-        group_hashes_high_event_count = {}
-        for i in range(5):
-            data = {
-                "exception": self.create_exception_values(
-                    function_names[i], type_names[i], value_names[i]
-                ),
-                "title": "title",
-                "timestamp": iso_format(before_now(seconds=10)),
-            }
-            event = self.store_event(data=data, project_id=self.project.id, assert_no_errors=False)
-            event.group.times_seen = 1000000
-            event.group.save()
-            groups_high_event_count.append(event.group.id)
-            group_hash = GroupHash.objects.get(group_id=event.group.id).hash
-            group_hashes_high_event_count.update({event.group.id: group_hash})
-=======
     @patch("sentry.tasks.backfill_seer_grouping_records.logger")
     @patch("sentry.tasks.backfill_seer_grouping_records.post_bulk_grouping_records")
     def test_backfill_seer_grouping_records_exclude_invalid_groups(
@@ -1119,26 +948,10 @@
         )
         event.group.times_seen = 5
         event.group.save()
->>>>>>> 6775cceb
-
-        with TaskRunner():
-            backfill_seer_grouping_records(self.project.id, None)
-
-<<<<<<< HEAD
-        for group in Group.objects.filter(project_id=self.project.id):
-            assert group.data["metadata"].get("seer_similarity") == {
-                "similarity_model_version": SEER_SIMILARITY_MODEL_VERSION,
-                "request_hash": self.group_hashes[group.id]
-                if group.id in self.group_hashes
-                else group_hashes_high_event_count[group.id],
-            }
-
-        redis_client = redis.redis_clusters.get(settings.SENTRY_MONITORS_REDIS_CLUSTER)
-        last_processed_index = int(redis_client.get(make_backfill_redis_key(self.project.id)) or 0)
-        assert last_processed_index == len(
-            Group.objects.filter(project_id=self.project.id, times_seen__gt=1)
-        )
-=======
+
+        with TaskRunner():
+            backfill_seer_grouping_records(self.project.id, None)
+
         groups = Group.objects.filter(project_id=self.project.id).exclude(id=event.group.id)
         for group in groups:
             assert group.data["metadata"].get("seer_similarity") == {
@@ -1147,5 +960,4 @@
             }
 
         group_no_grouping_stacktrace = Group.objects.get(id=event.group.id)
-        assert group_no_grouping_stacktrace.data["metadata"].get("seer_similarity") is None
->>>>>>> 6775cceb
+        assert group_no_grouping_stacktrace.data["metadata"].get("seer_similarity") is None