import {Component, createRef, Fragment, useEffect} from 'react';
import styled from '@emotion/styled';
import * as Sentry from '@sentry/react';
import type {Query} from 'history';

import {
  closeGuide,
  dismissGuide,
  nextStep,
  recordFinish,
  registerAnchor,
  unregisterAnchor,
} from 'sentry/actionCreators/guides';
import type {Guide} from 'sentry/components/assistant/types';
import {Button, LinkButton} from 'sentry/components/button';
import {Hovercard} from 'sentry/components/hovercard';
import {t, tct} from 'sentry/locale';
import type {GuideStoreState} from 'sentry/stores/guideStore';
import GuideStore from 'sentry/stores/guideStore';
import type {Organization} from 'sentry/types/organization';

type Props = {
  target: string;
  children?: React.ReactNode;
  /**
   * Hovercard renders the container
   */
  containerClassName?: string;
  offset?: number;
  /**
   * Trigger when the guide is completed (all steps have been clicked through)
   */
  onFinish?: (e: React.MouseEvent) => void;
  /**
   * Triggered when any step is completed (including the last step)
   */
  onStepComplete?: (e: React.MouseEvent) => void;
  position?: React.ComponentProps<typeof Hovercard>['position'];
  to?: {
    pathname: string;
    query: Query;
  };
};

function ScrollToGuide({children}: {children: React.ReactNode}) {
  const containerElement = createRef<HTMLSpanElement>();

  useEffect(() => {
    if (containerElement.current) {
      try {
        const {top} = containerElement.current.getBoundingClientRect();
        const scrollTop = window.pageYOffset;
        const centerElement = top + scrollTop - window.innerHeight / 2;
        window.scrollTo({top: centerElement});
      } catch (err) {
        Sentry.captureException(err);
      }
    }
  }, [containerElement]);

  return <span ref={containerElement}>{children}</span>;
}

type State = {
  active: boolean;
  org: Organization | null;
  orgId: string | null;
  orgSlug: string | null;
  step: number;
  currentGuide?: Guide;
};

class BaseGuideAnchor extends Component<Props, State> {
  state: State = {
    active: false,
    step: 0,
    orgId: null,
    orgSlug: null,
    org: null,
  };

  componentDidMount() {
    const {target} = this.props;
    registerAnchor(target);
    this.unsubscribe = GuideStore.listen(
      (data: GuideStoreState) => this.onGuideStateChange(data),
      undefined
    );
  }

  componentWillUnmount() {
    const {target} = this.props;
    unregisterAnchor(target);
    this.unsubscribe?.();
  }

  // TODO(TS): Reflux returns "Function" instead of () => void
  unsubscribe: Function | undefined;

  onGuideStateChange(data: GuideStoreState) {
    const active =
      data.currentGuide?.steps[data.currentStep]?.target === this.props.target &&
      !data.forceHide;

    this.setState({
      active,
      currentGuide: data.currentGuide ?? undefined,
      step: data.currentStep,
      orgId: data.orgId,
      orgSlug: data.orgSlug,
      org: data.organization,
    });
  }

  /**
   * Terminology:
   *
   *  - A guide can be FINISHED by clicking one of the buttons in the last step
   *  - A guide can be DISMISSED by x-ing out of it at any step except the last (where there is no x)
   *  - In both cases we consider it CLOSED
   */
  handleFinish = (e: React.MouseEvent) => {
    e.stopPropagation();
    this.props.onStepComplete?.(e);
    this.props.onFinish?.(e);

    const {currentGuide, orgId, orgSlug, org} = this.state;
    if (currentGuide) {
      recordFinish(currentGuide.guide, orgId, orgSlug, org);
    }
    closeGuide();
  };

  handleNextStep = (e: React.MouseEvent) => {
    e.stopPropagation();
    this.props.onStepComplete?.(e);
    nextStep();
  };

  handleDismiss = (e: React.MouseEvent) => {
    e.stopPropagation();
    const {currentGuide, step, orgId} = this.state;
    if (currentGuide) {
      dismissGuide(currentGuide.guide, step, orgId);
    }
  };

  getHovercardBody() {
    const {to} = this.props;
    const {currentGuide, step} = this.state;
    if (!currentGuide) {
      return null;
    }

    const totalStepCount = currentGuide.steps.length;
    const currentStepCount = step + 1;
    const currentStep = currentGuide.steps[step];
    const lastStep = currentStepCount === totalStepCount;
    const hasManySteps = totalStepCount > 1;

    // to clear `#assistant` from the url
    const href = window.location.hash === '#assistant' ? '#' : '';

    const dismissButton = (
      <DismissButton
        size="sm"
        translucentBorder
        href={href}
        onClick={this.handleDismiss}
        priority="link"
      >
        {currentStep.dismissText || t('Dismiss')}
      </DismissButton>
    );

    return (
      <GuideContainer data-test-id="guide-container">
        <GuideContent>
          {currentStep.title && <GuideTitle>{currentStep.title}</GuideTitle>}
          <GuideDescription>{currentStep.description}</GuideDescription>
        </GuideContent>
        <GuideAction>
          <div>
            {lastStep ? (
              <Fragment>
                <StyledButton
                  size="sm"
                  translucentBorder
                  to={to}
                  onClick={this.handleFinish}
                >
                  {currentStep.nextText ||
                    (hasManySteps ? t('Enough Already') : t('Got It'))}
                </StyledButton>
                {currentStep.hasNextGuide && dismissButton}
              </Fragment>
            ) : (
              <Fragment>
                <StyledButton
                  size="sm"
                  translucentBorder
                  onClick={this.handleNextStep}
                  to={to}
                >
                  {currentStep.nextText || t('Next')}
                </StyledButton>
                {!currentStep.cantDismiss && dismissButton}
              </Fragment>
            )}
          </div>

          {hasManySteps && (
            <StepCount>
              {tct('[currentStepCount] of [totalStepCount]', {
                currentStepCount,
                totalStepCount,
              })}
            </StepCount>
          )}
        </GuideAction>
      </GuideContainer>
    );
  }

  render() {
    const {children, position, offset, containerClassName} = this.props;
    const {active} = this.state;

    if (!active) {
      return children ? children : null;
    }

    return (
      <StyledHovercard
        forceVisible
        body={this.getHovercardBody()}
        tipColor="purple300"
        position={position}
        offset={offset}
        containerClassName={containerClassName}
      >
        <ScrollToGuide>{children}</ScrollToGuide>
      </StyledHovercard>
    );
  }
}

/**
 * Wraps the GuideAnchor so we don't have to render it if it's disabled
 * Using a class so we automatically have children as a typed prop
 */
type WrapperProps = Props & {
  children?: React.ReactNode;
  disabled?: boolean;
};

/**
 * A GuideAnchor puts an informative hovercard around an element. Guide anchors
 * register with the GuideStore, which uses registrations from one or more
 * anchors on the page to determine which guides can be shown on the page.
 */
function GuideAnchor({disabled, children, ...rest}: WrapperProps) {
  if (disabled) {
    return <Fragment>{children}</Fragment>;
  }
  return <BaseGuideAnchor {...rest}>{children}</BaseGuideAnchor>;
}

export default GuideAnchor;

const GuideContainer = styled('div')`
  display: grid;
  grid-template-rows: repeat(2, auto);
  gap: ${p => p.theme.space(2)};
  text-align: center;
  line-height: 1.5;
  background-color: ${p => p.theme.purple300};
  border-color: ${p => p.theme.purple300};
  color: ${p => p.theme.white};

  a {
    :hover {
      color: ${p => p.theme.white};
    }
  }
`;

const GuideContent = styled('div')`
  display: grid;
  grid-template-rows: repeat(2, auto);
  gap: ${p => p.theme.space(1)};

  a {
    color: ${p => p.theme.white};
    text-decoration: underline;
  }
`;

const GuideTitle = styled('div')`
  font-weight: ${p => p.theme.fontWeightBold};
  font-size: ${p => p.theme.fontSizeExtraLarge};
`;

const GuideDescription = styled('div')`
  font-size: ${p => p.theme.fontSizeMedium};
`;

const GuideAction = styled('div')`
  display: grid;
  grid-template-rows: repeat(2, auto);
  gap: ${p => p.theme.space(1)};
`;

const StyledButton = styled(Button)`
  font-size: ${p => p.theme.fontSizeMedium};
  min-width: 40%;
`;

<<<<<<< HEAD
const DismissButton = styled(StyledButton)`
  margin-left: ${p => p.theme.space(1)};
=======
const DismissButton = styled(LinkButton)`
  font-size: ${p => p.theme.fontSizeMedium};
  min-width: 40%;
  margin-left: ${space(1)};
>>>>>>> 4e1db534

  &:hover,
  &:focus,
  &:active {
    color: ${p => p.theme.white};
  }
  color: ${p => p.theme.white};
`;

const StepCount = styled('div')`
  font-size: ${p => p.theme.fontSizeSmall};
  font-weight: ${p => p.theme.fontWeightBold};
  text-transform: uppercase;
`;

const StyledHovercard = styled(Hovercard)`
  background-color: ${p => p.theme.purple300};
`;<|MERGE_RESOLUTION|>--- conflicted
+++ resolved
@@ -316,15 +316,10 @@
   min-width: 40%;
 `;
 
-<<<<<<< HEAD
-const DismissButton = styled(StyledButton)`
-  margin-left: ${p => p.theme.space(1)};
-=======
 const DismissButton = styled(LinkButton)`
   font-size: ${p => p.theme.fontSizeMedium};
   min-width: 40%;
-  margin-left: ${space(1)};
->>>>>>> 4e1db534
+  margin-left: ${p => p.theme.space(1)};
 
   &:hover,
   &:focus,
