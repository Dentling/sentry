--- conflicted
+++ resolved
@@ -12,15 +12,10 @@
 import Version from 'sentry/components/version';
 import {IconCommit} from 'sentry/icons';
 import {t, tct} from 'sentry/locale';
-<<<<<<< HEAD
-import type {Actor, Commit, Organization, Release} from 'sentry/types';
-=======
-import {space} from 'sentry/styles/space';
 import type {Actor} from 'sentry/types/core';
 import type {Commit} from 'sentry/types/integrations';
 import type {Organization} from 'sentry/types/organization';
 import type {Release} from 'sentry/types/release';
->>>>>>> 4e1db534
 import {defined} from 'sentry/utils';
 import theme from 'sentry/utils/theme';
 
