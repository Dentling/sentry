import {Fragment, type ReactNode, useState} from 'react';
import {css, keyframes} from '@emotion/react';
import styled from '@emotion/styled';
import {AnimatePresence, type AnimationProps, motion} from 'framer-motion';

import {addErrorMessage} from 'sentry/actionCreators/indicator';
import Alert from 'sentry/components/alert';
import {Button} from 'sentry/components/button';
import ClippedBox from 'sentry/components/clippedBox';
import {CodeSnippet} from 'sentry/components/codeSnippet';
import {ExpandableInsightContext} from 'sentry/components/events/autofix/autofixInsightCards';
import {AutofixShowMore} from 'sentry/components/events/autofix/autofixShowMore';
import {
  type AutofixRepository,
  type AutofixRootCauseCodeContext,
  type AutofixRootCauseData,
  type AutofixRootCauseSelection,
  AutofixStepType,
  type CodeSnippetContext,
} from 'sentry/components/events/autofix/types';
import {
  type AutofixResponse,
  makeAutofixQueryKey,
} from 'sentry/components/events/autofix/useAutofix';
import InteractionStateLayer from 'sentry/components/interactionStateLayer';
import ExternalLink from 'sentry/components/links/externalLink';
import {Tooltip} from 'sentry/components/tooltip';
import {t} from 'sentry/locale';
import {space} from 'sentry/styles/space';
import {getFileExtension} from 'sentry/utils/fileExtension';
import {getIntegrationIcon} from 'sentry/utils/integrationUtil';
import marked, {singleLineRenderer} from 'sentry/utils/marked';
import {getPrismLanguage} from 'sentry/utils/prism';
import {setApiQueryData, useMutation, useQueryClient} from 'sentry/utils/queryClient';
import testableTransition from 'sentry/utils/testableTransition';
import useApi from 'sentry/utils/useApi';

type AutofixRootCauseProps = {
  causes: AutofixRootCauseData[];
  groupId: string;
  repos: AutofixRepository[];
  rootCauseSelection: AutofixRootCauseSelection;
  runId: string;
};

const animationProps: AnimationProps = {
  exit: {opacity: 0},
  initial: {opacity: 0},
  animate: {opacity: 1},
  transition: testableTransition({duration: 0.3}),
};

export function useSelectCause({groupId, runId}: {groupId: string; runId: string}) {
  const api = useApi();
  const queryClient = useQueryClient();

  return useMutation({
    mutationFn: (
      params:
        | {
            causeId: string;
          }
        | {
            customRootCause: string;
          }
    ) => {
      return api.requestPromise(`/issues/${groupId}/autofix/update/`, {
        method: 'POST',
        data:
          'customRootCause' in params
            ? {
                run_id: runId,
                payload: {
                  type: 'select_root_cause',
                  custom_root_cause: params.customRootCause,
                },
              }
            : {
                run_id: runId,
                payload: {
                  type: 'select_root_cause',
                  cause_id: params.causeId,
                },
              },
      });
    },
    onSuccess: (_, params) => {
      setApiQueryData<AutofixResponse>(
        queryClient,
        makeAutofixQueryKey(groupId),
        data => {
          if (!data || !data.autofix) {
            return data;
          }

          return {
            ...data,
            autofix: {
              ...data.autofix,
              status: 'PROCESSING',
              steps: data.autofix.steps?.map(step => {
                if (step.type !== AutofixStepType.ROOT_CAUSE_ANALYSIS) {
                  return step;
                }

                return {
                  ...step,
                  selection:
                    'customRootCause' in params
                      ? {
                          custom_root_cause: params.customRootCause,
                        }
                      : {
                          cause_id: params.causeId,
                        },
                };
              }),
            },
          };
        }
      );
    },
    onError: () => {
      addErrorMessage(t('Something went wrong when selecting the root cause.'));
    },
  });
}

function getLinesToHighlight(suggestedFix: AutofixRootCauseCodeContext): number[] {
  function findLinesWithSubstrings(
    input: string | undefined,
    substring: string
  ): number[] {
    if (!input) {
      return [];
    }
    const lines = input.split('\n');
    const result: number[] = [];

    lines.forEach((line, index) => {
      if (line.includes(substring)) {
        result.push(index + 1); // line numbers are 1-based
      }
    });

    return result;
  }

  const lineNumbersToHighlight = findLinesWithSubstrings(
    suggestedFix.snippet?.snippet,
    '***'
  );
  return lineNumbersToHighlight;
}

export function replaceHeadersWithBold(markdown: string) {
  const headerRegex = /^(#{1,6})\s+(.*)$/gm;
  const boldMarkdown = markdown.replace(headerRegex, (_match, _hashes, content) => {
    return ` **${content}** `;
  });

  return boldMarkdown;
}

function RootCauseDescription({cause}: {cause: AutofixRootCauseData}) {
  return (
    <Fragment>
      <CauseDescription
        dangerouslySetInnerHTML={{
          __html: marked(replaceHeadersWithBold(cause.description)),
        }}
      />
      {cause.reproduction && (
        <Fragment>
          <ExpandableInsightContext title={'How to reproduce'}>
            <CauseDescription
              dangerouslySetInnerHTML={{
                __html: marked(replaceHeadersWithBold(cause.reproduction)),
              }}
            />
          </ExpandableInsightContext>
        </Fragment>
      )}
    </Fragment>
  );
}

function RootCauseContent({
  selected,
  children,
}: {
  children: ReactNode;
  selected: boolean;
}) {
  return (
    <ContentWrapper selected={selected}>
      <AnimatePresence initial={false}>
        {selected && (
          <AnimationWrapper key="content" {...animationProps}>
            {children}
          </AnimationWrapper>
        )}
      </AnimatePresence>
    </ContentWrapper>
  );
}

export function SuggestedFixSnippet({
  snippet,
  linesToHighlight,
  repos,
  icon,
}: {
  linesToHighlight: number[];
  repos: AutofixRepository[];
  snippet: CodeSnippetContext;
  icon?: React.ReactNode;
}) {
  function getSourceLink() {
    if (!repos) return undefined;
    const repo = repos.find(
      r => r.name === snippet.repo_name && r.provider === 'integrations:github'
    );
    if (!repo) return undefined;
    return `${repo.url}/blob/${repo.default_branch}/${snippet.file_path}`;
  }
  const extension = getFileExtension(snippet.file_path);
  const language = extension ? getPrismLanguage(extension) : undefined;
  const sourceLink = getSourceLink();

  return (
    <CodeSnippetWrapper>
      <StyledCodeSnippet
        filename={snippet.file_path}
        language={language}
        hideCopyButton
        linesToHighlight={linesToHighlight}
        icon={icon}
      >
        {snippet.snippet}
      </StyledCodeSnippet>
      {sourceLink && (
        <CodeLinkWrapper>
          <Tooltip title={t('Open this file in GitHub')} skipWrapper>
            <OpenInLink href={sourceLink} openInNewTab aria-label={t('GitHub')}>
              <StyledIconWrapper>{getIntegrationIcon('github', 'sm')}</StyledIconWrapper>
            </OpenInLink>
          </Tooltip>
        </CodeLinkWrapper>
      )}
    </CodeSnippetWrapper>
  );
}

function CauseOption({
  cause,
  selected,
  setSelectedId,
  repos,
}: {
  cause: AutofixRootCauseData;
  groupId: string;
  repos: AutofixRepository[];
  runId: string;
  selected: boolean;
  setSelectedId: (id: string) => void;
}) {
<<<<<<< HEAD
=======
  const {isPending, mutate: handleSelectFix} = useSelectCause({groupId, runId});

>>>>>>> 8b1664c7
  return (
    <RootCauseOption selected={selected} onClick={() => setSelectedId(cause.id)}>
      {!selected && <InteractionStateLayer />}
      <RootCauseOptionHeader>
        <Title
          dangerouslySetInnerHTML={{
            __html: singleLineRenderer(cause.title),
          }}
        />
<<<<<<< HEAD
=======
        <RootCauseOptionsRow>
          <Button
            size="xs"
            onClick={() => handleSelectFix({causeId: cause.id})}
            busy={isPending}
            analyticsEventName="Autofix: Root Cause Fix Selected"
            analyticsEventKey="autofix.root_cause_fix_selected"
            analyticsParams={{group_id: groupId}}
          >
            {t('Find a Fix')}
          </Button>
          <Button
            icon={<IconChevron size="xs" direction={selected ? 'down' : 'right'} />}
            aria-label={t('Select root cause')}
            aria-expanded={selected}
            size="zero"
            borderless
            style={{marginLeft: 8}}
          />
        </RootCauseOptionsRow>
>>>>>>> 8b1664c7
      </RootCauseOptionHeader>
      <RootCauseContent selected={selected}>
        <RootCauseDescription cause={cause} />
        <ExpandableInsightContext title={'Relevant code'}>
          <AutofixRootCauseCodeContexts codeContext={cause.code_context} repos={repos} />
        </ExpandableInsightContext>
      </RootCauseContent>
    </RootCauseOption>
  );
}

function SelectedRootCauseOption({
  selectedCause,
  codeContext,
  repos,
}: {
  codeContext: AutofixRootCauseCodeContext[];
  repos: AutofixRepository[];
  selectedCause: AutofixRootCauseData;
}) {
  return (
    <RootCauseOption selected>
      <h6
        dangerouslySetInnerHTML={{
          __html: singleLineRenderer(t('Root Cause: %s', selectedCause.title)),
        }}
      />
<<<<<<< HEAD
      <RootCauseDescription cause={selectedCause} />
      <ExpandableInsightContext title={'Relevant code'}>
        <AutofixRootCauseCodeContexts codeContext={codeContext} repos={repos} />
      </ExpandableInsightContext>
=======
      <AutofixRootCauseCodeContexts codeContext={codeContext} repos={repos} />
    </RootCauseOption>
  );
}

function ProvideYourOwn({
  selected,
  setSelectedId,
  groupId,
  runId,
}: {
  groupId: string;
  runId: string;
  selected: boolean;
  setSelectedId: (id: string) => void;
}) {
  const [text, setText] = useState('');
  const {isPending, mutate: handleSelectFix} = useSelectCause({groupId, runId});

  return (
    <RootCauseOption selected={selected} onClick={() => setSelectedId('custom')}>
      {!selected && <InteractionStateLayer />}
      <RootCauseOptionHeader>
        <Title>{t('Provide your own')}</Title>
        <Button
          icon={<IconChevron size="xs" direction={selected ? 'down' : 'right'} />}
          aria-label={t('Provide your own root cause')}
          aria-expanded={selected}
          size="zero"
          borderless
        />
      </RootCauseOptionHeader>
      <RootCauseContent selected={selected}>
        <CustomTextArea
          value={text}
          onChange={e => setText(e.target.value)}
          autoFocus
          autosize
          placeholder={t(
            'This error seems to be caused by ... go look at path/file to make sure it does …'
          )}
        />
        <OptionFooter>
          <Button
            size="xs"
            onClick={() => handleSelectFix({customRootCause: text})}
            disabled={!text}
            busy={isPending}
            analyticsEventName="Autofix: Root Cause Custom Cause Provided"
            analyticsEventKey="autofix.root_cause_custom_cause_provided"
            analyticsParams={{group_id: groupId}}
            aria-describedby="continue-custom-root-cause"
            id="continue-custom-root-cause"
          >
            {t('Find a Fix')}
          </Button>
        </OptionFooter>
      </RootCauseContent>
>>>>>>> 8b1664c7
    </RootCauseOption>
  );
}

function AutofixRootCauseDisplay({
  causes,
  groupId,
  runId,
  rootCauseSelection,
  repos,
}: AutofixRootCauseProps) {
  const [selectedId, setSelectedId] = useState(() => causes[0].id);
  const {isPending, mutate: handleSelectFix} = useSelectCause({groupId, runId});

  if (rootCauseSelection) {
    if ('custom_root_cause' in rootCauseSelection) {
      return (
        <CausesContainer>
          <CustomRootCausePadding>
            <h6>{t('Custom Root Cause')}</h6>
            <CauseDescription>{rootCauseSelection.custom_root_cause}</CauseDescription>
          </CustomRootCausePadding>
        </CausesContainer>
      );
    }

    const selectedCause = causes.find(cause => cause.id === rootCauseSelection.cause_id);

    if (!selectedCause) {
      return <Alert type="error">{t('Selected root cause not found.')}</Alert>;
    }

    const otherCauses = causes.filter(cause => cause.id !== selectedCause.id);

    return (
      <CausesContainer>
        <ClippedBox clipHeight={408}>
          <SelectedRootCauseOption
            codeContext={selectedCause?.code_context}
            selectedCause={selectedCause}
            repos={repos}
          />
          {otherCauses.length > 0 && (
            <AutofixShowMore title={t('Show unselected causes')}>
              {otherCauses.map(cause => (
                <RootCauseOption selected key={cause.id}>
                  <RootCauseOptionHeader>
                    <Title
                      dangerouslySetInnerHTML={{
                        __html: singleLineRenderer(t('Cause: %s', cause.title)),
                      }}
                    />
                    <Button
                      size="xs"
                      onClick={() => handleSelectFix({causeId: cause.id})}
                      busy={isLoading}
                      analyticsEventName="Autofix: Root Cause Fix Re-Selected"
                      analyticsEventKey="autofix.root_cause_fix_selected"
                      analyticsParams={{group_id: groupId}}
                    >
                      {t('Fix This Instead')}
                    </Button>
                  </RootCauseOptionHeader>

                  <CauseDescription
                    dangerouslySetInnerHTML={{
                      __html: marked(cause.description),
                    }}
                  />
<<<<<<< HEAD
                  <ExpandableInsightContext title={'Relevant Code'}>
                    <AutofixRootCauseCodeContexts
                      codeContext={cause.code_context}
                      repos={repos}
                    />
                  </ExpandableInsightContext>
                </RootCauseOption>
              ))}
            </AutofixShowMore>
          )}
        </ClippedBox>
=======
                  <Button
                    size="xs"
                    onClick={() => handleSelectFix({causeId: cause.id})}
                    busy={isPending}
                    analyticsEventName="Autofix: Root Cause Fix Re-Selected"
                    analyticsEventKey="autofix.root_cause_fix_selected"
                    analyticsParams={{group_id: groupId}}
                  >
                    {t('Fix This Instead')}
                  </Button>
                </RootCauseOptionHeader>

                <CauseDescription
                  dangerouslySetInnerHTML={{
                    __html: marked(cause.description),
                  }}
                />
                <AutofixRootCauseCodeContexts
                  codeContext={cause.code_context}
                  repos={repos}
                />
              </RootCauseOption>
            ))}
          </AutofixShowMore>
        )}
>>>>>>> 8b1664c7
      </CausesContainer>
    );
  }

  return (
    <PotentialCausesContainer>
      <ClippedBox clipHeight={408}>
        <OptionsPadding>
          <h6>{t('Potential Root Cause')}</h6>
          {causes.map(cause => (
            <CauseOption
              key={cause.id}
              cause={cause}
              selected={cause.id === selectedId}
              setSelectedId={setSelectedId}
              runId={runId}
              groupId={groupId}
              repos={repos}
            />
          ))}
        </OptionsPadding>
      </ClippedBox>
    </PotentialCausesContainer>
  );
}

export function AutofixRootCause(props: AutofixRootCauseProps) {
  if (props.causes.length === 0) {
    return (
      <NoCausesPadding>
        <Alert type="warning">
          {t('Autofix was not able to find a root cause. Maybe try again?')}
        </Alert>
      </NoCausesPadding>
    );
  }

  return <AutofixRootCauseDisplay {...props} />;
}

export function AutofixRootCauseCodeContexts({
  codeContext,
  repos,
}: {
  codeContext: AutofixRootCauseCodeContext[];
  repos: AutofixRepository[];
}) {
  return codeContext?.map((fix, index) => (
    <SuggestedFixWrapper key={fix.id}>
      <SuggestedFixHeader>
        <strong
          dangerouslySetInnerHTML={{
            __html: singleLineRenderer(t('Snippet #%s: %s', index + 1, fix.title)),
          }}
        />
      </SuggestedFixHeader>
      <p
        dangerouslySetInnerHTML={{
          __html: marked(fix.description),
        }}
      />
      {fix.snippet && (
        <SuggestedFixSnippet
          snippet={fix.snippet}
          linesToHighlight={getLinesToHighlight(fix)}
          repos={repos}
        />
      )}
    </SuggestedFixWrapper>
  ));
}

const NoCausesPadding = styled('div')`
  padding: 0 ${space(2)};
`;

const CausesContainer = styled('div')`
  border: 1px solid ${p => p.theme.innerBorder};
  border-radius: ${p => p.theme.borderRadius};
  overflow: hidden;
  box-shadow: ${p => p.theme.dropShadowHeavy};
`;

const PotentialCausesContainer = styled(CausesContainer)`
  border: 1px solid ${p => p.theme.alert.info.background};
`;

const OptionsPadding = styled('div')`
  padding: ${space(2)};
`;

const RootCauseOption = styled('div')<{selected: boolean}>`
  position: relative;
  background: ${p => (p.selected ? p.theme.background : p.theme.backgroundElevated)};
  cursor: ${p => (p.selected ? 'default' : 'pointer')};
`;

const RootCauseOptionHeader = styled('div')`
  display: flex;
  justify-content: space-between;
  align-items: center;
  gap: ${space(1)};
`;

const Title = styled('div')`
  font-weight: ${p => p.theme.fontWeightBold};
`;

const CauseDescription = styled('div')`
  font-size: ${p => p.theme.fontSizeMedium};
  margin-top: ${space(1)};
`;

const SuggestedFixWrapper = styled('div')`
  margin-top: ${space(1)};
  margin-bottom: ${space(4)};
  p {
    margin: ${space(1)} 0 0 0;
  }
`;

const SuggestedFixHeader = styled('div')`
  display: flex;
  justify-content: space-between;
  gap: ${space(1)};
  margin-bottom: ${space(1)};
`;

const StyledCodeSnippet = styled(CodeSnippet)`
  margin-top: ${space(2)};
`;

const ContentWrapper = styled(motion.div)<{selected: boolean}>`
  display: grid;
  grid-template-rows: ${p => (p.selected ? '1fr' : '0fr')};
  transition: grid-template-rows 300ms;
  will-change: grid-template-rows;

  > div {
    /* So that focused element outlines don't get cut off */
    padding: 0 1px;
    overflow: hidden;
  }
`;

const AnimationWrapper = styled(motion.div)``;

const CustomRootCausePadding = styled('div')`
  padding: ${space(2)} ${space(2)} ${space(2)} ${space(2)};
`;

const fadeIn = keyframes`
  from { opacity: 0; }
  to { opacity: 1; }
`;

const StyledIconWrapper = styled('span')`
  color: inherit;
  line-height: 0;
`;

const LinkStyles = css`
  align-items: center;
  gap: ${space(0.75)};
`;

const OpenInLink = styled(ExternalLink)`
  ${LinkStyles}
  color: ${p => p.theme.subText};
  animation: ${fadeIn} 0.2s ease-in-out forwards;
  &:hover {
    color: ${p => p.theme.textColor};
  }
`;

const CodeLinkWrapper = styled('div')`
  gap: ${space(1)};
  color: ${p => p.theme.subText};
  font-family: ${p => p.theme.text.family};
  padding: 0 ${space(1)};
  position: absolute;
  top: 8px;
  right: 0;
`;

const CodeSnippetWrapper = styled('div')`
  position: relative;
`;<|MERGE_RESOLUTION|>--- conflicted
+++ resolved
@@ -265,11 +265,6 @@
   selected: boolean;
   setSelectedId: (id: string) => void;
 }) {
-<<<<<<< HEAD
-=======
-  const {isPending, mutate: handleSelectFix} = useSelectCause({groupId, runId});
-
->>>>>>> 8b1664c7
   return (
     <RootCauseOption selected={selected} onClick={() => setSelectedId(cause.id)}>
       {!selected && <InteractionStateLayer />}
@@ -279,29 +274,6 @@
             __html: singleLineRenderer(cause.title),
           }}
         />
-<<<<<<< HEAD
-=======
-        <RootCauseOptionsRow>
-          <Button
-            size="xs"
-            onClick={() => handleSelectFix({causeId: cause.id})}
-            busy={isPending}
-            analyticsEventName="Autofix: Root Cause Fix Selected"
-            analyticsEventKey="autofix.root_cause_fix_selected"
-            analyticsParams={{group_id: groupId}}
-          >
-            {t('Find a Fix')}
-          </Button>
-          <Button
-            icon={<IconChevron size="xs" direction={selected ? 'down' : 'right'} />}
-            aria-label={t('Select root cause')}
-            aria-expanded={selected}
-            size="zero"
-            borderless
-            style={{marginLeft: 8}}
-          />
-        </RootCauseOptionsRow>
->>>>>>> 8b1664c7
       </RootCauseOptionHeader>
       <RootCauseContent selected={selected}>
         <RootCauseDescription cause={cause} />
@@ -329,71 +301,10 @@
           __html: singleLineRenderer(t('Root Cause: %s', selectedCause.title)),
         }}
       />
-<<<<<<< HEAD
       <RootCauseDescription cause={selectedCause} />
       <ExpandableInsightContext title={'Relevant code'}>
         <AutofixRootCauseCodeContexts codeContext={codeContext} repos={repos} />
       </ExpandableInsightContext>
-=======
-      <AutofixRootCauseCodeContexts codeContext={codeContext} repos={repos} />
-    </RootCauseOption>
-  );
-}
-
-function ProvideYourOwn({
-  selected,
-  setSelectedId,
-  groupId,
-  runId,
-}: {
-  groupId: string;
-  runId: string;
-  selected: boolean;
-  setSelectedId: (id: string) => void;
-}) {
-  const [text, setText] = useState('');
-  const {isPending, mutate: handleSelectFix} = useSelectCause({groupId, runId});
-
-  return (
-    <RootCauseOption selected={selected} onClick={() => setSelectedId('custom')}>
-      {!selected && <InteractionStateLayer />}
-      <RootCauseOptionHeader>
-        <Title>{t('Provide your own')}</Title>
-        <Button
-          icon={<IconChevron size="xs" direction={selected ? 'down' : 'right'} />}
-          aria-label={t('Provide your own root cause')}
-          aria-expanded={selected}
-          size="zero"
-          borderless
-        />
-      </RootCauseOptionHeader>
-      <RootCauseContent selected={selected}>
-        <CustomTextArea
-          value={text}
-          onChange={e => setText(e.target.value)}
-          autoFocus
-          autosize
-          placeholder={t(
-            'This error seems to be caused by ... go look at path/file to make sure it does …'
-          )}
-        />
-        <OptionFooter>
-          <Button
-            size="xs"
-            onClick={() => handleSelectFix({customRootCause: text})}
-            disabled={!text}
-            busy={isPending}
-            analyticsEventName="Autofix: Root Cause Custom Cause Provided"
-            analyticsEventKey="autofix.root_cause_custom_cause_provided"
-            analyticsParams={{group_id: groupId}}
-            aria-describedby="continue-custom-root-cause"
-            id="continue-custom-root-cause"
-          >
-            {t('Find a Fix')}
-          </Button>
-        </OptionFooter>
-      </RootCauseContent>
->>>>>>> 8b1664c7
     </RootCauseOption>
   );
 }
@@ -463,7 +374,6 @@
                       __html: marked(cause.description),
                     }}
                   />
-<<<<<<< HEAD
                   <ExpandableInsightContext title={'Relevant Code'}>
                     <AutofixRootCauseCodeContexts
                       codeContext={cause.code_context}
@@ -475,33 +385,6 @@
             </AutofixShowMore>
           )}
         </ClippedBox>
-=======
-                  <Button
-                    size="xs"
-                    onClick={() => handleSelectFix({causeId: cause.id})}
-                    busy={isPending}
-                    analyticsEventName="Autofix: Root Cause Fix Re-Selected"
-                    analyticsEventKey="autofix.root_cause_fix_selected"
-                    analyticsParams={{group_id: groupId}}
-                  >
-                    {t('Fix This Instead')}
-                  </Button>
-                </RootCauseOptionHeader>
-
-                <CauseDescription
-                  dangerouslySetInnerHTML={{
-                    __html: marked(cause.description),
-                  }}
-                />
-                <AutofixRootCauseCodeContexts
-                  codeContext={cause.code_context}
-                  repos={repos}
-                />
-              </RootCauseOption>
-            ))}
-          </AutofixShowMore>
-        )}
->>>>>>> 8b1664c7
       </CausesContainer>
     );
   }
