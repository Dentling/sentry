--- conflicted
+++ resolved
@@ -1,11 +1,5 @@
 import {useEffect, useRef} from 'react';
 import styled from '@emotion/styled';
-<<<<<<< HEAD
-import isEmpty from 'lodash/isEmpty';
-import uniq from 'lodash/uniq';
-=======
-import omit from 'lodash/omit';
->>>>>>> 5b097631
 import Prism from 'prismjs';
 
 import Alert from 'sentry/components/alert';
