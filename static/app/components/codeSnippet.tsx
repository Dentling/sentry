import {useEffect, useRef, useState} from 'react';
import styled from '@emotion/styled';
import Prism from 'prismjs';

import {Button} from 'sentry/components/button';
import LoadingIndicator from 'sentry/components/loadingIndicator';
import {IconCopy} from 'sentry/icons';
import {t} from 'sentry/locale';
import {space} from 'sentry/styles/space';
import {loadPrismLanguage} from 'sentry/utils/loadPrismLanguage';

interface CodeSnippetProps {
  children: string;
  language: string;
  className?: string;
  dark?: boolean;
  /**
   * Makes the text of the element and its sub-elements not selectable.
   * Userful when loading parts of a code snippet, and
   * we wish to avoid users copying them manually.
   */
  disableUserSelection?: boolean;
  filename?: string;
  hideCopyButton?: boolean;
  /**
   * Weather the code snippet or parts of it, it is currently being loaded
   */
  loading?: boolean;
  onCopy?: (copiedCode: string) => void;
  /**
   * Fired when the user selects and copies code snippet manually
   */
  onSelectAndCopy?: () => void;
}

export function CodeSnippet({
  children,
  language,
  dark,
  filename,
  hideCopyButton,
  onCopy,
  className,
  onSelectAndCopy,
<<<<<<< HEAD
  loading,
=======
  disableUserSelection,
>>>>>>> 51fc38f0
}: CodeSnippetProps) {
  const ref = useRef<HTMLModElement | null>(null);

  useEffect(() => {
    const element = ref.current;
    if (!element) {
      return;
    }

    if (language in Prism.languages) {
      Prism.highlightElement(element);
      return;
    }

    loadPrismLanguage(language, {onLoad: () => Prism.highlightElement(element)});
  }, [children, language]);

  const [tooltipState, setTooltipState] = useState<'copy' | 'copied' | 'error'>('copy');

  const handleCopy = () => {
    navigator.clipboard
      .writeText(children)
      .then(() => {
        setTooltipState('copied');
      })
      .catch(() => {
        setTooltipState('error');
      });
    onCopy?.(children);
  };

  const tooltipTitle =
    tooltipState === 'copy'
      ? t('Copy')
      : tooltipState === 'copied'
      ? t('Copied')
      : t('Unable to copy');

  return (
    <Wrapper className={`${dark ? 'prism-dark ' : ''}${className ?? ''}`}>
      <Header hasFileName={!!filename}>
        {filename && <FileName>{filename}</FileName>}
        {!hideCopyButton && !loading && (
          <CopyButton
            type="button"
            size="xs"
            translucentBorder
            borderless={!!filename}
            onClick={handleCopy}
            title={tooltipTitle}
            tooltipProps={{delay: 0, isHoverable: false, position: 'left'}}
            onMouseLeave={() => setTooltipState('copy')}
          >
            <IconCopy size="xs" />
          </CopyButton>
        )}
      </Header>

      <pre className={`language-${String(language)}`}>
        <Code
          ref={ref}
          className={`language-${String(language)}`}
          onCopy={onSelectAndCopy}
<<<<<<< HEAD
          isLoading={loading}
        >
          {children}
        </Code>
        {loading && <Loading mini />}
=======
          disableUserSelection={disableUserSelection}
        >
          {children}
        </Code>
>>>>>>> 51fc38f0
      </pre>
    </Wrapper>
  );
}

const Wrapper = styled('div')`
  position: relative;
  background: ${p => p.theme.backgroundSecondary};
  border-radius: ${p => p.theme.borderRadius};

  pre {
    margin: 0;
  }
`;

const Header = styled('div')<{hasFileName: boolean}>`
  display: flex;
  justify-content: space-between;
  align-items: center;

  font-family: ${p => p.theme.text.familyMono};
  font-size: ${p => p.theme.codeFontSize};
  color: ${p => p.theme.headingColor};
  font-weight: 600;
  z-index: 2;

  ${p =>
    p.hasFileName
      ? `
      padding: ${space(0.5)} 0;
      margin: 0 ${space(0.5)} 0 ${space(2)};
      border-bottom: solid 1px ${p.theme.innerBorder};
    `
      : `
      justify-content: flex-end;
      position: absolute;
      top: 0;
      right: 0;
      width: max-content;
      height: max-content;
      max-height: 100%;
      padding: ${space(1)};
    `}
`;

const FileName = styled('p')`
  ${p => p.theme.overflowEllipsis}
  margin: 0;
`;

const CopyButton = styled(Button)`
  color: ${p => p.theme.subText};

  transition: opacity 0.1s ease-out;
  opacity: 0;

  p + &, /* if preceded by FileName */
  div:hover > div > &, /* if Wrapper is hovered */
  &.focus-visible {
    opacity: 1;
  }
`;

<<<<<<< HEAD
const Code = styled('code')<{isLoading?: boolean}>`
  visibility: ${p => (p.isLoading ? 'hidden' : 'visible')};
`;

const Loading = styled(LoadingIndicator)`
  top: 50%;
  left: 50%;
  transform: translate(-50%, -50%);
  position: absolute;
=======
const Code = styled('code')<{disableUserSelection?: boolean}>`
  user-select: ${p => (p.disableUserSelection ? 'none' : 'auto')};
>>>>>>> 51fc38f0
`;<|MERGE_RESOLUTION|>--- conflicted
+++ resolved
@@ -3,7 +3,6 @@
 import Prism from 'prismjs';
 
 import {Button} from 'sentry/components/button';
-import LoadingIndicator from 'sentry/components/loadingIndicator';
 import {IconCopy} from 'sentry/icons';
 import {t} from 'sentry/locale';
 import {space} from 'sentry/styles/space';
@@ -42,11 +41,7 @@
   onCopy,
   className,
   onSelectAndCopy,
-<<<<<<< HEAD
-  loading,
-=======
   disableUserSelection,
->>>>>>> 51fc38f0
 }: CodeSnippetProps) {
   const ref = useRef<HTMLModElement | null>(null);
 
@@ -89,7 +84,7 @@
     <Wrapper className={`${dark ? 'prism-dark ' : ''}${className ?? ''}`}>
       <Header hasFileName={!!filename}>
         {filename && <FileName>{filename}</FileName>}
-        {!hideCopyButton && !loading && (
+        {!hideCopyButton && (
           <CopyButton
             type="button"
             size="xs"
@@ -110,18 +105,10 @@
           ref={ref}
           className={`language-${String(language)}`}
           onCopy={onSelectAndCopy}
-<<<<<<< HEAD
-          isLoading={loading}
-        >
-          {children}
-        </Code>
-        {loading && <Loading mini />}
-=======
           disableUserSelection={disableUserSelection}
         >
           {children}
         </Code>
->>>>>>> 51fc38f0
       </pre>
     </Wrapper>
   );
@@ -185,18 +172,6 @@
   }
 `;
 
-<<<<<<< HEAD
-const Code = styled('code')<{isLoading?: boolean}>`
-  visibility: ${p => (p.isLoading ? 'hidden' : 'visible')};
-`;
-
-const Loading = styled(LoadingIndicator)`
-  top: 50%;
-  left: 50%;
-  transform: translate(-50%, -50%);
-  position: absolute;
-=======
 const Code = styled('code')<{disableUserSelection?: boolean}>`
   user-select: ${p => (p.disableUserSelection ? 'none' : 'auto')};
->>>>>>> 51fc38f0
 `;