--- conflicted
+++ resolved
@@ -46,12 +46,8 @@
   const apiUrl = `/projects/${organization.slug}/${params.projectId}/uptime/${params.ruleId}/`;
 
   const {
-<<<<<<< HEAD
     isPending,
-=======
-    isLoading,
     isSuccess,
->>>>>>> 6efbe17e
     isError,
     data: rule,
     error,
@@ -60,17 +56,13 @@
     retry: false,
   });
 
-<<<<<<< HEAD
-  if (isPending) {
-=======
   useEffect(() => {
     if (isSuccess && rule) {
       onChangeTitle(rule.name ?? '');
     }
   }, [onChangeTitle, isSuccess, rule]);
 
-  if (isLoading) {
->>>>>>> 6efbe17e
+  if (isPending) {
     return <LoadingIndicator />;
   }
 
