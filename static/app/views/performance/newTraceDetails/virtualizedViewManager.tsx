--- conflicted
+++ resolved
@@ -172,9 +172,7 @@
     [];
   timeline_indicators: (HTMLElement | undefined)[] = [];
   span_bars: ({ref: HTMLElement; space: [number, number]} | undefined)[] = [];
-<<<<<<< HEAD
   invisible_bars: ({ref: HTMLElement; space: [number, number]} | undefined)[] = [];
-=======
   span_arrows: (
     | {
         position: 0 | 1;
@@ -184,7 +182,6 @@
       }
     | undefined
   )[] = [];
->>>>>>> 19600e73
   span_text: ({ref: HTMLElement; space: [number, number]; text: string} | undefined)[] =
     [];
 
@@ -353,17 +350,15 @@
     this.span_bars[index] = ref ? {ref, space} : undefined;
   }
 
-<<<<<<< HEAD
   registerInvisibleBarRef(
     ref: HTMLElement | null,
     space: [number, number],
     index: number
   ) {
     this.invisible_bars[index] = ref ? {ref, space} : undefined;
-=======
+  }
   registerArrowRef(ref: HTMLElement | null, space: [number, number], index: number) {
     this.span_arrows[index] = ref ? {ref, space, visible: false, position: 0} : undefined;
->>>>>>> 19600e73
   }
 
   registerSpanBarTextRef(
