import {useState} from 'react';
import styled from '@emotion/styled';
import type {Location} from 'history';

import EventTagsPill from 'sentry/components/events/eventTags/eventTagsPill';
import {SecondaryHeader} from 'sentry/components/events/interfaces/spans/header';
import Panel from 'sentry/components/panels/panel';
import Pills from 'sentry/components/pills';
import SearchBar from 'sentry/components/searchBar';
import {t} from 'sentry/locale';
<<<<<<< HEAD
import type {EventTag, Organization} from 'sentry/types';
=======
import {space} from 'sentry/styles/space';
import type {EventTag} from 'sentry/types/event';
import type {Organization} from 'sentry/types/organization';
>>>>>>> 4e1db534
import {defined, generateQueryWithTag} from 'sentry/utils';
import type {
  TraceError,
  TraceFullDetailed,
} from 'sentry/utils/performance/quickTrace/types';
import {isTraceTransaction} from 'sentry/utils/performance/quickTrace/utils';
import {appendTagCondition} from 'sentry/utils/queryString';
import {transactionSummaryRouteWithQuery} from 'sentry/views/performance/transactionSummary/utils';

export {
  Row,
  SpanDetails as TransactionDetails,
  SpanDetailContainer as TransactionDetailsContainer,
} from 'sentry/components/events/interfaces/spans/spanDetail';

export const TraceSearchContainer = styled('div')`
  display: flex;
  width: 100%;
`;

export const TraceSearchBar = styled(SearchBar)`
  flex-grow: 1;
`;

export const TraceViewHeaderContainer = styled(SecondaryHeader)`
  border-top: none;
  border-bottom: 1px solid ${p => p.theme.border};
  position: sticky;
  top: 0;
  z-index: 1;
`;

export const TraceDetailHeader = styled('div')`
  display: grid;
  grid-template-columns: 1fr;
  gap: ${p => p.theme.space(3)};
  margin-bottom: ${p => p.theme.space(2)};

  @media (min-width: ${p => p.theme.breakpoints.medium}) {
    grid-template-columns: max-content max-content;
    grid-row-gap: 0;
  }
`;

export const TraceDetailBody = styled('div')`
  height: 100%;
`;

export const TraceViewContainer = styled('div')`
  overflow-x: hidden;
  border-bottom-left-radius: 3px;
  border-bottom-right-radius: 3px;
`;

export const TracePanel = styled(Panel)`
  height: 100%;
  overflow: auto;
`;

export const ProjectBadgeContainer = styled('span')`
  margin-right: ${p => p.theme.space(0.75)};
  display: flex;
  flex-direction: column;
  justify-content: center;
`;

const StyledPills = styled(Pills)`
  padding-top: ${p => p.theme.space(1.5)};
`;

export function Tags({
  location,
  organization,
  enableHiding,
  event,
  tags,
}: {
  event: TraceFullDetailed | TraceError;
  location: Location;
  organization: Organization;
  tags: EventTag[];
  enableHiding?: boolean;
}) {
  const [showingAll, setShowingAll] = useState(enableHiding ? false : true);

  if (!tags || tags.length <= 0) {
    return null;
  }

  const orgSlug = organization.slug;
  const renderText = showingAll ? t('Show less') : t('Show more') + '...';

  return (
    <tr>
      <td className="key">Tags</td>
      <td className="value">
        <StyledPills>
          {tags.slice(0, showingAll ? tags.length : 5).map((tag, index) => {
            let streamPath = '';
            let query = {};

            if (isTraceTransaction(event)) {
              const route = transactionSummaryRouteWithQuery({
                orgSlug,
                transaction: event.transaction,
                projectID: String(event.project_id),
                query: {
                  ...location.query,
                  query: appendTagCondition(location.query.query, tag.key, tag.value),
                },
              });
              streamPath = route.pathname;
              query = route.query;
            } else {
              streamPath = `/organizations/${organization.slug}/issues/`;
              query = generateQueryWithTag(
                {...location.query, referrer: 'event-tags'},
                tag
              );
            }

            return (
              <EventTagsPill
                key={!defined(tag.key) ? `tag-pill-${index}` : tag.key}
                tag={tag}
                projectSlug={event.project_slug}
                projectId={event.project_id.toString()}
                organization={organization}
                query={query}
                streamPath={streamPath}
              />
            );
          })}
          {tags.length > 5 && enableHiding && (
            <div style={{position: 'relative', height: '20px'}}>
              <a
                style={{position: 'absolute', bottom: '0px', whiteSpace: 'nowrap'}}
                onClick={() => setShowingAll(prev => !prev)}
              >
                {renderText}
              </a>
            </div>
          )}
        </StyledPills>
      </td>
    </tr>
  );
}<|MERGE_RESOLUTION|>--- conflicted
+++ resolved
@@ -8,13 +8,8 @@
 import Pills from 'sentry/components/pills';
 import SearchBar from 'sentry/components/searchBar';
 import {t} from 'sentry/locale';
-<<<<<<< HEAD
-import type {EventTag, Organization} from 'sentry/types';
-=======
-import {space} from 'sentry/styles/space';
 import type {EventTag} from 'sentry/types/event';
 import type {Organization} from 'sentry/types/organization';
->>>>>>> 4e1db534
 import {defined, generateQueryWithTag} from 'sentry/utils';
 import type {
   TraceError,
