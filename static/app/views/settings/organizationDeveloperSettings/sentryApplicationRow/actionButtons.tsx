import styled from '@emotion/styled';

import {Button} from 'sentry/components/button';
import ConfirmDelete from 'sentry/components/confirmDelete';
import {IconDelete, IconStats, IconUpgrade} from 'sentry/icons';
import {t} from 'sentry/locale';
<<<<<<< HEAD
import type {Organization, SentryApp} from 'sentry/types';
=======
import {space} from 'sentry/styles/space';
import type {SentryApp} from 'sentry/types/integrations';
import type {Organization} from 'sentry/types/organization';
>>>>>>> 4e1db534

type Props = {
  app: SentryApp;
  onDelete: (app: SentryApp) => void;

  org: Organization;
  showDelete: boolean;
  showPublish: boolean;
  disableDeleteReason?: string;
  // If you want to disable the publish or delete buttons, pass in a reason to display to the user in a tooltip
  disablePublishReason?: string;
  onPublish?: () => void;
};

function ActionButtons({
  org,
  app,
  showPublish,
  showDelete,
  onPublish,
  onDelete,
  disablePublishReason,
  disableDeleteReason,
}: Props) {
  const appDashboardButton = (
    <StyledButton
      size="xs"
      icon={<IconStats />}
      to={`/settings/${org.slug}/developer-settings/${app.slug}/dashboard/`}
    >
      {t('Dashboard')}
    </StyledButton>
  );

  const publishRequestButton = showPublish ? (
    <StyledButton
      disabled={!!disablePublishReason}
      title={disablePublishReason}
      icon={<IconUpgrade />}
      size="xs"
      onClick={onPublish}
    >
      {t('Publish')}
    </StyledButton>
  ) : null;

  const deleteConfirmMessage = t(
    `Deleting %s will also delete any and all of its installations. This is a permanent action. Do you wish to continue?`,
    app.slug
  );
  const deleteButton = showDelete ? (
    disableDeleteReason ? (
      <StyledButton
        disabled
        title={disableDeleteReason}
        size="xs"
        icon={<IconDelete />}
        aria-label={t('Delete')}
      />
    ) : (
      onDelete && (
        <ConfirmDelete
          message={deleteConfirmMessage}
          confirmInput={app.slug}
          priority="danger"
          onConfirm={() => onDelete(app)}
        >
          <StyledButton size="xs" icon={<IconDelete />} aria-label={t('Delete')} />
        </ConfirmDelete>
      )
    )
  ) : null;

  return (
    <ButtonHolder>
      {appDashboardButton}
      {publishRequestButton}
      {deleteButton}
    </ButtonHolder>
  );
}

const ButtonHolder = styled('div')`
  flex-direction: row;
  display: flex;
  & > * {
    margin-left: ${p => p.theme.space(0.5)};
  }
`;

const StyledButton = styled(Button)`
  color: ${p => p.theme.subText};
`;

export default ActionButtons;<|MERGE_RESOLUTION|>--- conflicted
+++ resolved
@@ -4,13 +4,8 @@
 import ConfirmDelete from 'sentry/components/confirmDelete';
 import {IconDelete, IconStats, IconUpgrade} from 'sentry/icons';
 import {t} from 'sentry/locale';
-<<<<<<< HEAD
-import type {Organization, SentryApp} from 'sentry/types';
-=======
-import {space} from 'sentry/styles/space';
 import type {SentryApp} from 'sentry/types/integrations';
 import type {Organization} from 'sentry/types/organization';
->>>>>>> 4e1db534
 
 type Props = {
   app: SentryApp;
