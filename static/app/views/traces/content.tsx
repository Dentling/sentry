import {useCallback, useMemo} from 'react';
import styled from '@emotion/styled';
import omit from 'lodash/omit';

import {Alert} from 'sentry/components/alert';
import FeatureBadge from 'sentry/components/badge/featureBadge';
import FeedbackWidgetButton from 'sentry/components/feedback/widget/feedbackWidgetButton';
import * as Layout from 'sentry/components/layouts/thirds';
import {DatePageFilter} from 'sentry/components/organizations/datePageFilter';
import {EnvironmentPageFilter} from 'sentry/components/organizations/environmentPageFilter';
import PageFilterBar from 'sentry/components/organizations/pageFilterBar';
import PageFiltersContainer from 'sentry/components/organizations/pageFilters/container';
import {ProjectPageFilter} from 'sentry/components/organizations/projectPageFilter';
import {PageHeadingQuestionTooltip} from 'sentry/components/pageHeadingQuestionTooltip';
import SentryDocumentTitle from 'sentry/components/sentryDocumentTitle';
import {IconClose} from 'sentry/icons/iconClose';
import {t, tct} from 'sentry/locale';
import type {MetricAggregation, MRI} from 'sentry/types/metrics';
import {browserHistory} from 'sentry/utils/browserHistory';
import {getFormattedMQL} from 'sentry/utils/metrics';
import {decodeInteger} from 'sentry/utils/queryString';
import {useLocation} from 'sentry/utils/useLocation';
import useOrganization from 'sentry/utils/useOrganization';
import {ExploreContent} from 'sentry/views/explore/content';
import * as ModuleLayout from 'sentry/views/insights/common/components/moduleLayout';

import {usePageParams} from './hooks/usePageParams';
import {useTraces} from './hooks/useTraces';
import {TracesChart} from './tracesChart';
import {TracesSearchBar} from './tracesSearchBar';
import {TracesTable} from './tracesTable';
import {normalizeTraces} from './utils';

const TRACE_EXPLORER_DOCS_URL = 'https://docs.sentry.io/product/explore/traces/';
const DEFAULT_STATS_PERIOD = '24h';
const DEFAULT_PER_PAGE = 50;

export default function Wrapper(props) {
  const organization = useOrganization();

  if (false && organization.features.includes('visibility-explore-view')) {
    return <ExploreContent {...props} />;
  }

  return <Content {...props} />;
}

function Content() {
  const location = useLocation();
  const organization = useOrganization();

  const limit = useMemo(() => {
    return decodeInteger(location.query.perPage, DEFAULT_PER_PAGE);
  }, [location.query.perPage]);

  const {queries, metricsMax, metricsMin, metricsOp, metricsQuery, mri} =
    usePageParams(location);

  const hasMetric = metricsOp && mri;

  const removeMetric = useCallback(() => {
    browserHistory.push({
      ...location,
      query: omit(location.query, [
        'mri',
        'metricsOp',
        'metricsQuery',
        'metricsMax',
        'metricsMin',
      ]),
    });
  }, [location]);

  const handleSearch = useCallback(
    (searchIndex: number, searchQuery: string) => {
      const newQueries = [...queries];
      if (newQueries.length === 0) {
        // In the odd case someone wants to add search bars before any query has been made, we add both the default one shown and a new one.
        newQueries[0] = '';
      }
      newQueries[searchIndex] = searchQuery;
      browserHistory.push({
        ...location,
        query: {
          ...location.query,
          cursor: undefined,
          query: typeof searchQuery === 'string' ? newQueries : queries,
        },
      });
    },
    [location, queries]
  );

  const handleClearSearch = useCallback(
    (searchIndex: number) => {
      const newQueries = [...queries];
      if (typeof newQueries[searchIndex] !== undefined) {
        delete newQueries[searchIndex];
        browserHistory.push({
          ...location,
          query: {
            ...location.query,
            cursor: undefined,
            query: newQueries,
          },
        });
        return true;
      }
      return false;
    },
    [location, queries]
  );

  const tracesQuery = useTraces({
    limit,
    query: queries,
    mri: hasMetric ? mri : undefined,
    metricsMax: hasMetric ? metricsMax : undefined,
    metricsMin: hasMetric ? metricsMin : undefined,
    metricsOp: hasMetric ? metricsOp : undefined,
    metricsQuery: hasMetric ? metricsQuery : undefined,
  });

  const isLoading = tracesQuery.isFetching;
  const isError = !isLoading && tracesQuery.isError;
  const isEmpty = !isLoading && !isError && (tracesQuery?.data?.data?.length ?? 0) === 0;
  const rawData = !isLoading && !isError ? tracesQuery?.data?.data : undefined;
  const data = normalizeTraces(rawData);

  return (
<<<<<<< HEAD
    <LayoutMain fullWidth>
      <PageFilterBar condensed>
        <ProjectPageFilter />
        <EnvironmentPageFilter />
        <DatePageFilter defaultPeriod="2h" />
      </PageFilterBar>
      {hasMetric && (
        <StyledAlert
          type="info"
          showIcon
          trailingItems={<StyledCloseButton onClick={removeMetric} />}
        >
          {tct('The metric query [metricQuery] is filtering the results below.', {
            metricQuery: (
              <strong>
                {getFormattedMQL({
                  mri: mri as MRI,
                  aggregation: metricsOp as MetricAggregation,
                  query: metricsQuery,
                })}
              </strong>
            ),
          })}
        </StyledAlert>
      )}
      {isError && typeof tracesQuery.error?.responseJSON?.detail === 'string' ? (
        <StyledAlert type="error" showIcon>
          {tracesQuery.error?.responseJSON?.detail}
        </StyledAlert>
      ) : null}
      <TracesSearchBar
        queries={queries}
        handleSearch={handleSearch}
        handleClearSearch={handleClearSearch}
      />
      <ModuleLayout.Full>
        <TracesChart />
      </ModuleLayout.Full>
      <StyledPanel>
        <TracePanelContent>
          <StyledPanelHeader align="left" lightText>
            {t('Trace ID')}
          </StyledPanelHeader>
          <StyledPanelHeader align="left" lightText>
            {t('Trace Root')}
          </StyledPanelHeader>
          <StyledPanelHeader align="right" lightText>
            {areQueriesEmpty(queries) ? t('Total Spans') : t('Matching Spans')}
          </StyledPanelHeader>
          <StyledPanelHeader align="left" lightText>
            {t('Timeline')}
          </StyledPanelHeader>
          <StyledPanelHeader align="right" lightText>
            {t('Duration')}
          </StyledPanelHeader>
          <StyledPanelHeader align="right" lightText>
            {t('Timestamp')}
          </StyledPanelHeader>
          <StyledPanelHeader align="right" lightText>
            {t('Issues')}
          </StyledPanelHeader>
          {isLoading && (
            <StyledPanelItem span={7} overflow>
              <LoadingIndicator />
            </StyledPanelItem>
          )}
          {isError && ( // TODO: need an error state
            <StyledPanelItem span={7} overflow>
              <EmptyStreamWrapper>
                <IconWarning color="gray300" size="lg" />
              </EmptyStreamWrapper>
            </StyledPanelItem>
          )}
          {isEmpty && (
            <StyledPanelItem span={7} overflow>
              <EmptyStateWarning withIcon>
                <EmptyStateText size="fontSizeExtraLarge">
                  {t('No trace results found')}
                </EmptyStateText>
                <EmptyStateText size="fontSizeMedium">
                  {tct('Try adjusting your filters or refer to [docSearchProps].', {
                    docSearchProps: (
                      <ExternalLink href={SPAN_PROPS_DOCS_URL}>
                        {t('docs for search properties')}
                      </ExternalLink>
=======
    <SentryDocumentTitle title={t('Traces')} orgSlug={organization.slug}>
      <PageFiltersContainer
        defaultSelection={{
          datetime: {start: null, end: null, utc: null, period: DEFAULT_STATS_PERIOD},
        }}
      >
        <Layout.Page>
          <Layout.Header>
            <Layout.HeaderContent>
              <HeaderContentBar>
                <Layout.Title>
                  {t('Traces')}
                  <PageHeadingQuestionTooltip
                    docsUrl={TRACE_EXPLORER_DOCS_URL}
                    title={t(
                      'Traces lets you search for individual spans that make up a trace, linked by a trace id.'
                    )}
                  />
                  <FeatureBadge type="beta" />
                </Layout.Title>
                <FeedbackWidgetButton />
              </HeaderContentBar>
            </Layout.HeaderContent>
          </Layout.Header>
          <Layout.Body>
            <LayoutMain fullWidth>
              <PageFilterBar condensed>
                <ProjectPageFilter />
                <EnvironmentPageFilter />
                <DatePageFilter defaultPeriod="2h" />
              </PageFilterBar>
              {hasMetric && (
                <StyledAlert
                  type="info"
                  showIcon
                  trailingItems={<StyledCloseButton onClick={removeMetric} />}
                >
                  {tct('The metric query [metricQuery] is filtering the results below.', {
                    metricQuery: (
                      <strong>
                        {getFormattedMQL({
                          mri: mri as MRI,
                          aggregation: metricsOp as MetricAggregation,
                          query: metricsQuery,
                        })}
                      </strong>
>>>>>>> 4e1db534
                    ),
                  })}
                </StyledAlert>
              )}
              {isError && typeof tracesQuery.error?.responseJSON?.detail === 'string' ? (
                <StyledAlert type="error" showIcon>
                  {tracesQuery.error?.responseJSON?.detail}
                </StyledAlert>
              ) : null}
              <TracesSearchBar
                queries={queries}
                handleSearch={handleSearch}
                handleClearSearch={handleClearSearch}
              />

              <ModuleLayout.Full>
                <TracesChart />
              </ModuleLayout.Full>
              <TracesTable
                isEmpty={isEmpty}
                isError={isError}
                isLoading={isLoading}
                queries={queries}
                data={data}
              />
            </LayoutMain>
          </Layout.Body>
        </Layout.Page>
      </PageFiltersContainer>
    </SentryDocumentTitle>
  );
}

const HeaderContentBar = styled('div')`
  display: flex;
  align-items: center;
  justify-content: space-between;
  flex-direction: row;
`;

const LayoutMain = styled(Layout.Main)`
  display: flex;
  flex-direction: column;
  gap: ${p => p.theme.space(2)};
`;

<<<<<<< HEAD
const StyledPanel = styled(Panel)`
  margin-bottom: 0px;
`;

const TracePanelContent = styled('div')`
  width: 100%;
  display: grid;
  grid-template-columns: 116px auto repeat(2, min-content) 85px 112px 66px;
`;

const SpanPanelContent = styled('div')`
  width: 100%;
  display: grid;
  grid-template-columns: 100px auto repeat(1, min-content) 160px 85px;
`;

const StyledPanelHeader = styled(PanelHeader)<{align: 'left' | 'right'}>`
  white-space: nowrap;
  justify-content: ${p => (p.align === 'left' ? 'flex-start' : 'flex-end')};
`;

const EmptyStateText = styled('div')<{size: 'fontSizeExtraLarge' | 'fontSizeMedium'}>`
  color: ${p => p.theme.gray300};
  font-size: ${p => p.theme[p.size]};
  padding-bottom: ${p => p.theme.space(1)};
`;

const StyledPanelItem = styled(PanelItem)<{
  align?: 'left' | 'center' | 'right';
  overflow?: boolean;
  span?: number;
}>`
  align-items: center;
  padding: ${p => p.theme.space(1)} ${p => p.theme.space(2)};
  ${p => (p.align === 'left' ? 'justify-content: flex-start;' : null)}
  ${p => (p.align === 'right' ? 'justify-content: flex-end;' : null)}
  ${p => (p.overflow ? p.theme.overflowEllipsis : null)};
  ${p =>
    p.align === 'center'
      ? `
  justify-content: space-around;`
      : p.align === 'left' || p.align === 'right'
        ? `text-align: ${p.align};`
        : undefined}
  ${p => p.span && `grid-column: auto / span ${p.span};`}
  white-space: nowrap;
`;

const MoreMatchingSpans = styled(StyledPanelItem)`
  color: ${p => p.theme.gray300};
`;

const WrappingText = styled('div')`
  width: 100%;
  ${p => p.theme.overflowEllipsis};
`;

const StyledSpanPanelItem = styled(StyledPanelItem)`
  &:nth-child(10n + 1),
  &:nth-child(10n + 2),
  &:nth-child(10n + 3),
  &:nth-child(10n + 4),
  &:nth-child(10n + 5) {
    background-color: ${p => p.theme.backgroundSecondary};
  }
`;

const SpanTablePanelItem = styled(StyledPanelItem)`
  background-color: ${p => p.theme.gray100};
`;

const BreakdownPanelItem = styled(StyledPanelItem)<{highlightedSliceName: string}>`
  ${p =>
    p.highlightedSliceName
      ? `--highlightedSlice-${p.highlightedSliceName}-opacity: 1.0;
         --highlightedSlice-${p.highlightedSliceName}-saturate: saturate(1.0) contrast(1.0);
         --highlightedSlice-${p.highlightedSliceName}-transform: translateY(0px);
       `
      : null}
  ${p =>
    p.highlightedSliceName
      ? `
        --defaultSlice-opacity: 1.0;
        --defaultSlice-saturate: saturate(0.7) contrast(0.9) brightness(1.2);
        --defaultSlice-transform: translateY(0px);
        `
      : `
        --defaultSlice-opacity: 1.0;
        --defaultSlice-saturate: saturate(1.0) contrast(1.0);
        --defaultSlice-transform: translateY(0px);
        `}
`;

const EmptyValueContainer = styled('span')`
  color: ${p => p.theme.gray300};
`;

=======
>>>>>>> 4e1db534
const StyledAlert = styled(Alert)`
  margin-bottom: 0;
`;

const StyledCloseButton = styled(IconClose)`
  cursor: pointer;
`;<|MERGE_RESOLUTION|>--- conflicted
+++ resolved
@@ -128,93 +128,6 @@
   const data = normalizeTraces(rawData);
 
   return (
-<<<<<<< HEAD
-    <LayoutMain fullWidth>
-      <PageFilterBar condensed>
-        <ProjectPageFilter />
-        <EnvironmentPageFilter />
-        <DatePageFilter defaultPeriod="2h" />
-      </PageFilterBar>
-      {hasMetric && (
-        <StyledAlert
-          type="info"
-          showIcon
-          trailingItems={<StyledCloseButton onClick={removeMetric} />}
-        >
-          {tct('The metric query [metricQuery] is filtering the results below.', {
-            metricQuery: (
-              <strong>
-                {getFormattedMQL({
-                  mri: mri as MRI,
-                  aggregation: metricsOp as MetricAggregation,
-                  query: metricsQuery,
-                })}
-              </strong>
-            ),
-          })}
-        </StyledAlert>
-      )}
-      {isError && typeof tracesQuery.error?.responseJSON?.detail === 'string' ? (
-        <StyledAlert type="error" showIcon>
-          {tracesQuery.error?.responseJSON?.detail}
-        </StyledAlert>
-      ) : null}
-      <TracesSearchBar
-        queries={queries}
-        handleSearch={handleSearch}
-        handleClearSearch={handleClearSearch}
-      />
-      <ModuleLayout.Full>
-        <TracesChart />
-      </ModuleLayout.Full>
-      <StyledPanel>
-        <TracePanelContent>
-          <StyledPanelHeader align="left" lightText>
-            {t('Trace ID')}
-          </StyledPanelHeader>
-          <StyledPanelHeader align="left" lightText>
-            {t('Trace Root')}
-          </StyledPanelHeader>
-          <StyledPanelHeader align="right" lightText>
-            {areQueriesEmpty(queries) ? t('Total Spans') : t('Matching Spans')}
-          </StyledPanelHeader>
-          <StyledPanelHeader align="left" lightText>
-            {t('Timeline')}
-          </StyledPanelHeader>
-          <StyledPanelHeader align="right" lightText>
-            {t('Duration')}
-          </StyledPanelHeader>
-          <StyledPanelHeader align="right" lightText>
-            {t('Timestamp')}
-          </StyledPanelHeader>
-          <StyledPanelHeader align="right" lightText>
-            {t('Issues')}
-          </StyledPanelHeader>
-          {isLoading && (
-            <StyledPanelItem span={7} overflow>
-              <LoadingIndicator />
-            </StyledPanelItem>
-          )}
-          {isError && ( // TODO: need an error state
-            <StyledPanelItem span={7} overflow>
-              <EmptyStreamWrapper>
-                <IconWarning color="gray300" size="lg" />
-              </EmptyStreamWrapper>
-            </StyledPanelItem>
-          )}
-          {isEmpty && (
-            <StyledPanelItem span={7} overflow>
-              <EmptyStateWarning withIcon>
-                <EmptyStateText size="fontSizeExtraLarge">
-                  {t('No trace results found')}
-                </EmptyStateText>
-                <EmptyStateText size="fontSizeMedium">
-                  {tct('Try adjusting your filters or refer to [docSearchProps].', {
-                    docSearchProps: (
-                      <ExternalLink href={SPAN_PROPS_DOCS_URL}>
-                        {t('docs for search properties')}
-                      </ExternalLink>
-=======
     <SentryDocumentTitle title={t('Traces')} orgSlug={organization.slug}>
       <PageFiltersContainer
         defaultSelection={{
@@ -261,7 +174,6 @@
                           query: metricsQuery,
                         })}
                       </strong>
->>>>>>> 4e1db534
                     ),
                   })}
                 </StyledAlert>
@@ -308,106 +220,6 @@
   gap: ${p => p.theme.space(2)};
 `;
 
-<<<<<<< HEAD
-const StyledPanel = styled(Panel)`
-  margin-bottom: 0px;
-`;
-
-const TracePanelContent = styled('div')`
-  width: 100%;
-  display: grid;
-  grid-template-columns: 116px auto repeat(2, min-content) 85px 112px 66px;
-`;
-
-const SpanPanelContent = styled('div')`
-  width: 100%;
-  display: grid;
-  grid-template-columns: 100px auto repeat(1, min-content) 160px 85px;
-`;
-
-const StyledPanelHeader = styled(PanelHeader)<{align: 'left' | 'right'}>`
-  white-space: nowrap;
-  justify-content: ${p => (p.align === 'left' ? 'flex-start' : 'flex-end')};
-`;
-
-const EmptyStateText = styled('div')<{size: 'fontSizeExtraLarge' | 'fontSizeMedium'}>`
-  color: ${p => p.theme.gray300};
-  font-size: ${p => p.theme[p.size]};
-  padding-bottom: ${p => p.theme.space(1)};
-`;
-
-const StyledPanelItem = styled(PanelItem)<{
-  align?: 'left' | 'center' | 'right';
-  overflow?: boolean;
-  span?: number;
-}>`
-  align-items: center;
-  padding: ${p => p.theme.space(1)} ${p => p.theme.space(2)};
-  ${p => (p.align === 'left' ? 'justify-content: flex-start;' : null)}
-  ${p => (p.align === 'right' ? 'justify-content: flex-end;' : null)}
-  ${p => (p.overflow ? p.theme.overflowEllipsis : null)};
-  ${p =>
-    p.align === 'center'
-      ? `
-  justify-content: space-around;`
-      : p.align === 'left' || p.align === 'right'
-        ? `text-align: ${p.align};`
-        : undefined}
-  ${p => p.span && `grid-column: auto / span ${p.span};`}
-  white-space: nowrap;
-`;
-
-const MoreMatchingSpans = styled(StyledPanelItem)`
-  color: ${p => p.theme.gray300};
-`;
-
-const WrappingText = styled('div')`
-  width: 100%;
-  ${p => p.theme.overflowEllipsis};
-`;
-
-const StyledSpanPanelItem = styled(StyledPanelItem)`
-  &:nth-child(10n + 1),
-  &:nth-child(10n + 2),
-  &:nth-child(10n + 3),
-  &:nth-child(10n + 4),
-  &:nth-child(10n + 5) {
-    background-color: ${p => p.theme.backgroundSecondary};
-  }
-`;
-
-const SpanTablePanelItem = styled(StyledPanelItem)`
-  background-color: ${p => p.theme.gray100};
-`;
-
-const BreakdownPanelItem = styled(StyledPanelItem)<{highlightedSliceName: string}>`
-  ${p =>
-    p.highlightedSliceName
-      ? `--highlightedSlice-${p.highlightedSliceName}-opacity: 1.0;
-         --highlightedSlice-${p.highlightedSliceName}-saturate: saturate(1.0) contrast(1.0);
-         --highlightedSlice-${p.highlightedSliceName}-transform: translateY(0px);
-       `
-      : null}
-  ${p =>
-    p.highlightedSliceName
-      ? `
-        --defaultSlice-opacity: 1.0;
-        --defaultSlice-saturate: saturate(0.7) contrast(0.9) brightness(1.2);
-        --defaultSlice-transform: translateY(0px);
-        `
-      : `
-        --defaultSlice-opacity: 1.0;
-        --defaultSlice-saturate: saturate(1.0) contrast(1.0);
-        --defaultSlice-transform: translateY(0px);
-        `}
-`;
-
-const EmptyValueContainer = styled('span')`
-  color: ${p => p.theme.gray300};
-`;
-
-=======
->>>>>>> 4e1db534
 const StyledAlert = styled(Alert)`
   margin-bottom: 0;
 `;
