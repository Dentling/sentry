--- conflicted
+++ resolved
@@ -74,35 +74,21 @@
         {
           value: '_releases',
           label: t('Sorted by date created'),
-<<<<<<< HEAD
           options: [
             ...ALIASED_RELEASES,
-            ...releases.map(release => {
-              return {
-                label: release.shortVersion ?? release.version,
-                value: release.version,
-              };
-            }),
+            ...activeReleases
+              .filter(version => version !== 'latest')
+              .map(version => ({
+                label: version,
+                value: version,
+              })),
+            ...releases
+              .filter(({version}) => !activeReleasesSet.has(version))
+              .map(({version}) => ({
+                label: version,
+                value: version,
+              })),
           ],
-=======
-          options: releases.length
-            ? [
-                ...ALIASED_RELEASES,
-                ...activeReleases
-                  .filter(version => version !== 'latest')
-                  .map(version => ({
-                    label: version,
-                    value: version,
-                  })),
-                ...releases
-                  .filter(({version}) => !activeReleasesSet.has(version))
-                  .map(({version}) => ({
-                    label: version,
-                    value: version,
-                  })),
-              ]
-            : [],
->>>>>>> e4e34b31
         },
       ]}
       onChange={opts => setActiveReleases(opts.map(opt => opt.value))}
