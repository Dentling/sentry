--- conflicted
+++ resolved
@@ -51,7 +51,7 @@
 
   const {
     data: event,
-    isPending: loadingEvent,
+    isPending: isLoadingEvent,
     isError: isEventError,
     refetch: refetchEvent,
   } = useEventApiQuery({
@@ -154,7 +154,7 @@
   };
 
   const renderContent = () => {
-    if (loadingEvent) {
+    if (isLoadingEvent) {
       if (hasStreamlinedUI) {
         return <GroupEventDetailsLoading />;
       }
@@ -184,28 +184,16 @@
   const MainLayoutComponent = hasStreamlinedUI ? 'div' : StyledLayoutMain;
 
   return (
-<<<<<<< HEAD
-    <TransactionProfileIdProvider
-      projectId={event?.projectID}
-      transactionId={event?.type === 'transaction' ? event.id : undefined}
-      timestamp={event?.dateReceived}
-    >
-      <VisuallyCompleteWithData
-        id="IssueDetails-EventBody"
-        hasData={!loadingEvent && !isEventError && defined(eventWithMeta)}
-        isLoading={loadingEvent}
-=======
     <AnalyticsArea name="issue_details">
       <TransactionProfileIdProvider
         projectId={event?.projectID}
         transactionId={event?.type === 'transaction' ? event.id : undefined}
         timestamp={event?.dateReceived}
->>>>>>> a2f71d32
       >
         <VisuallyCompleteWithData
           id="IssueDetails-EventBody"
-          hasData={!loadingEvent && !eventError && defined(eventWithMeta)}
-          isLoading={loadingEvent}
+          hasData={!isLoadingEvent && !isEventError && defined(eventWithMeta)}
+          isLoading={isLoadingEvent}
         >
           <LayoutBody data-test-id="group-event-details">
             {groupReprocessingStatus === ReprocessingStatus.REPROCESSING ? (
