<<<<<<< HEAD
import {Groups} from 'sentry-fixture/groups';
import {Organization} from 'sentry-fixture/organization';
import {Project as ProjectFixture} from 'sentry-fixture/project';
import RouterContextFixture from 'sentry-fixture/routerContextFixture';
import RouterFixture from 'sentry-fixture/routerFixture';
=======
import {GroupsFixture} from 'sentry-fixture/groups';
import {OrganizationFixture} from 'sentry-fixture/organization';
import {ProjectFixture} from 'sentry-fixture/project';
import {RouterContextFixture} from 'sentry-fixture/routerContextFixture';
import {RouterFixture} from 'sentry-fixture/routerFixture';
>>>>>>> 48a309a8

import {
  render,
  renderGlobalModal,
  screen,
  userEvent,
  waitFor,
} from 'sentry-test/reactTestingLibrary';

import GroupSimilarIssues from 'sentry/views/issueDetails/groupSimilarIssues';

const MockNavigate = jest.fn();
jest.mock('sentry/utils/useNavigate', () => ({
  useNavigate: () => MockNavigate,
}));

describe('Issues Similar View', function () {
  let mock;

  const project = ProjectFixture({
    features: ['similarity-view'],
  });

  const routerContext = RouterContextFixture([
    {
      router: {
        ...RouterFixture(),
        params: {orgId: 'org-slug', projectId: 'project-slug', groupId: 'group-id'},
      },
    },
  ]);

  const scores = [
    {'exception:stacktrace:pairs': 0.375},
    {'exception:stacktrace:pairs': 0.01264},
    {'exception:stacktrace:pairs': 0.875},
    {'exception:stacktrace:pairs': 0.001488},
  ];

  const mockData = {
    similar: GroupsFixture().map((issue, i) => [issue, scores[i]]),
  };

  const router = RouterFixture();

  beforeEach(function () {
    mock = MockApiClient.addMockResponse({
      url: '/organizations/org-slug/issues/group-id/similar/?limit=50',
      body: mockData.similar,
    });
  });

  afterEach(() => {
    MockApiClient.clearMockResponses();
    jest.clearAllMocks();
  });

  const selectNthSimilarItem = async (index: number) => {
    const items = await screen.findAllByTestId('similar-item-row');

    const item = items.at(index);

    expect(item).toBeDefined();

    await userEvent.click(item!);
  };

  it('renders with mocked data', async function () {
    render(
      <GroupSimilarIssues
        project={project}
        params={{orgId: 'org-slug', groupId: 'group-id'}}
        location={router.location}
        router={router}
        routeParams={router.params}
        routes={router.routes}
        route={{}}
      />,
      {context: routerContext}
    );

    expect(screen.getByTestId('loading-indicator')).toBeInTheDocument();

    await waitFor(() => expect(mock).toHaveBeenCalled());

    expect(screen.getByText('Show 3 issues below threshold')).toBeInTheDocument();
<<<<<<< HEAD
    expect(screen.queryByText('Would Group')).not.toBeInTheDocument();
=======
>>>>>>> 48a309a8
  });

  it('can merge and redirect to new parent', async function () {
    const merge = MockApiClient.addMockResponse({
      method: 'PUT',
      url: '/projects/org-slug/project-slug/issues/',
      body: {
        merge: {children: ['123'], parent: '321'},
      },
    });

    render(
      <GroupSimilarIssues
        project={project}
        params={{orgId: 'org-slug', groupId: 'group-id'}}
        location={router.location}
        router={router}
        routeParams={router.params}
        routes={router.routes}
        route={{}}
      />,
      {context: routerContext}
    );
    renderGlobalModal();

    await selectNthSimilarItem(0);
    await userEvent.click(await screen.findByRole('button', {name: 'Merge (1)'}));
    await userEvent.click(screen.getByRole('button', {name: 'Confirm'}));

    await waitFor(() => {
      expect(merge).toHaveBeenCalledWith(
        '/projects/org-slug/project-slug/issues/',
        expect.objectContaining({
          data: {merge: 1},
        })
      );
    });

    expect(MockNavigate).toHaveBeenCalledWith(
      '/organizations/org-slug/issues/321/similar/'
    );
  });

<<<<<<< HEAD
  it('renders all filtered issues and would group in table', async function () {
    // Check that filtered issues and "Would Group" column are rendered when the
    // issues-similarity-embeddings flag is on
    const features = ['issues-similarity-embeddings'];

=======
  it('correctly shows merge count', async function () {
    render(
      <GroupSimilarIssues
        project={project}
        params={{orgId: 'org-slug', groupId: 'group-id'}}
        location={router.location}
        router={router}
        routeParams={router.params}
        routes={router.routes}
        route={{}}
      />,
      {context: routerContext}
    );
    renderGlobalModal();

    await userEvent.click(await screen.findByTestId('similar-item-row'));
    expect(screen.getByText('Merge (1)')).toBeInTheDocument();

    // Correctly show "Merge (0)" when the item is un-clicked
    await userEvent.click(await screen.findByTestId('similar-item-row'));
    expect(screen.getByText('Merge (0)')).toBeInTheDocument();
  });

  it('renders all filtered issues with issues-similarity-embeddings flag', async function () {
    const features = ['issues-similarity-embeddings'];
>>>>>>> 48a309a8
    render(
      <GroupSimilarIssues
        project={project}
        params={{orgId: 'org-slug', groupId: 'group-id'}}
        location={router.location}
        router={router}
        routeParams={router.params}
        routes={router.routes}
        route={{}}
      />,
<<<<<<< HEAD
      {context: routerContext, organization: Organization({features})}
=======
      {context: routerContext, organization: OrganizationFixture({features})}
>>>>>>> 48a309a8
    );

    expect(screen.getByTestId('loading-indicator')).toBeInTheDocument();

    await waitFor(() => expect(mock).toHaveBeenCalled());

    expect(screen.queryByText('Show 3 issues below threshold')).not.toBeInTheDocument();
<<<<<<< HEAD
    expect(screen.queryByText('Would Group')).toBeInTheDocument();
=======
>>>>>>> 48a309a8
  });
});<|MERGE_RESOLUTION|>--- conflicted
+++ resolved
@@ -1,16 +1,8 @@
-<<<<<<< HEAD
-import {Groups} from 'sentry-fixture/groups';
-import {Organization} from 'sentry-fixture/organization';
-import {Project as ProjectFixture} from 'sentry-fixture/project';
-import RouterContextFixture from 'sentry-fixture/routerContextFixture';
-import RouterFixture from 'sentry-fixture/routerFixture';
-=======
 import {GroupsFixture} from 'sentry-fixture/groups';
 import {OrganizationFixture} from 'sentry-fixture/organization';
 import {ProjectFixture} from 'sentry-fixture/project';
 import {RouterContextFixture} from 'sentry-fixture/routerContextFixture';
 import {RouterFixture} from 'sentry-fixture/routerFixture';
->>>>>>> 48a309a8
 
 import {
   render,
@@ -97,10 +89,8 @@
     await waitFor(() => expect(mock).toHaveBeenCalled());
 
     expect(screen.getByText('Show 3 issues below threshold')).toBeInTheDocument();
-<<<<<<< HEAD
+  
     expect(screen.queryByText('Would Group')).not.toBeInTheDocument();
-=======
->>>>>>> 48a309a8
   });
 
   it('can merge and redirect to new parent', async function () {
@@ -144,13 +134,6 @@
     );
   });
 
-<<<<<<< HEAD
-  it('renders all filtered issues and would group in table', async function () {
-    // Check that filtered issues and "Would Group" column are rendered when the
-    // issues-similarity-embeddings flag is on
-    const features = ['issues-similarity-embeddings'];
-
-=======
   it('correctly shows merge count', async function () {
     render(
       <GroupSimilarIssues
@@ -174,9 +157,11 @@
     expect(screen.getByText('Merge (0)')).toBeInTheDocument();
   });
 
-  it('renders all filtered issues with issues-similarity-embeddings flag', async function () {
+  it('renders all filtered issues and would group in table', async function () {
+    // Check that filtered issues and "Would Group" column are rendered when the
+    // issues-similarity-embeddings flag is on
     const features = ['issues-similarity-embeddings'];
->>>>>>> 48a309a8
+
     render(
       <GroupSimilarIssues
         project={project}
@@ -187,11 +172,7 @@
         routes={router.routes}
         route={{}}
       />,
-<<<<<<< HEAD
-      {context: routerContext, organization: Organization({features})}
-=======
       {context: routerContext, organization: OrganizationFixture({features})}
->>>>>>> 48a309a8
     );
 
     expect(screen.getByTestId('loading-indicator')).toBeInTheDocument();
@@ -199,9 +180,7 @@
     await waitFor(() => expect(mock).toHaveBeenCalled());
 
     expect(screen.queryByText('Show 3 issues below threshold')).not.toBeInTheDocument();
-<<<<<<< HEAD
+
     expect(screen.queryByText('Would Group')).toBeInTheDocument();
-=======
->>>>>>> 48a309a8
   });
 });