--- conflicted
+++ resolved
@@ -25,13 +25,8 @@
 
 import {getFormatter} from '../../components/charts/components/tooltip';
 
-<<<<<<< HEAD
 import {useChartSamples} from './useChartSamples';
-import {Sample, ScatterSeries as ScatterSeriesType, Series} from './widget';
-=======
-import {useMetricSamples} from './useMetricSamples';
 import type {Sample, ScatterSeries as ScatterSeriesType, Series} from './widget';
->>>>>>> 658eeb86
 
 type ChartProps = {
   displayType: MetricDisplayType;
